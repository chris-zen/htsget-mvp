FROM rust:1.76-slim AS builder

LABEL org.opencontainers.image.source=https://github.com/umccr/htsget-rs
LABEL org.opencontainers.image.url=https://github.com/umccr/htsget-rs/pkgs/container/htsget-rs
LABEL org.opencontainers.image.description="A server implementation of the htsget protocol for bioinformatics in Rust"
LABEL org.opencontainers.image.licenses=MIT
LABEL org.opencontainers.image.authors="Roman Valls Guimera <brainstorm@nopcode.org>, Marko Malenic <mmalenic1@gmail.com>"

WORKDIR /build

RUN cargo install cargo-strip

COPY . .

<<<<<<< HEAD
RUN cargo build --features url-storage,crypt4gh --release && \
=======
RUN cargo build --all-features --release && \
>>>>>>> c84be9a7
    cargo strip

FROM gcr.io/distroless/cc-debian12

COPY --from=builder /build/target/release/htsget-actix /usr/local/bin/htsget-actix

ENV HTSGET_TICKET_SERVER_ADDR 0.0.0.0:8080
ENV HTSGET_DATA_SERVER_ADDR 0.0.0.0:8081

CMD [ "htsget-actix" ]<|MERGE_RESOLUTION|>--- conflicted
+++ resolved
@@ -12,11 +12,7 @@
 
 COPY . .
 
-<<<<<<< HEAD
-RUN cargo build --features url-storage,crypt4gh --release && \
-=======
 RUN cargo build --all-features --release && \
->>>>>>> c84be9a7
     cargo strip
 
 FROM gcr.io/distroless/cc-debian12
