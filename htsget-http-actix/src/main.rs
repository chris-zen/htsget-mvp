use std::env::args;
<<<<<<< HEAD

#[cfg(feature = "async")]
use std::sync::Arc;

use actix_files::Files;
use actix_web::{web, App, HttpServer};

// Async
#[cfg(feature = "async")]
use htsget_http_actix::handlers::{get, post, reads_service_info, variants_service_info};
#[cfg(feature = "async")]
use htsget_http_actix::AsyncAppState;
#[cfg(feature = "async")]
use htsget_http_actix::AsyncHtsGetStorage;

// Blocking
#[cfg(not(feature = "async"))]
use htsget_http_actix::handlers::blocking::{get, post, reads_service_info, variants_service_info};
#[cfg(not(feature = "async"))]
use htsget_http_actix::AppState;
#[cfg(not(feature = "async"))]
use htsget_http_actix::HtsGetStorage;
#[cfg(not(feature = "async"))]
use htsget_search::htsget::blocking::from_storage::HtsGetFromStorage;

use htsget_id_resolver::RegexResolver;

use htsget_search::storage::blocking::local::LocalStorage;

use htsget_http_actix::config::Config;
use htsget_http_actix::USAGE;

#[cfg(feature = "async")]
=======

use tokio::select;

use htsget_config::config::{Config, StorageType, USAGE};
use htsget_http_actix::run_server;
use htsget_search::htsget::from_storage::HtsGetFromStorage;
use htsget_search::storage::axum_server::HttpsFormatter;

>>>>>>> ca659619
#[actix_web::main]
async fn main() -> std::io::Result<()> {
  if args().len() > 1 {
    // Show help if command line options are provided
    println!("{}", USAGE);
    return Ok(());
  }
<<<<<<< HEAD
  let config = envy::from_env::<Config>().expect("The environment variables weren't properly set!");
  let address = format!("{}:{}", config.htsget_ip, config.htsget_port);
  let storage_base_address = format!("{}/data", address);
  let htsget_path = config.htsget_path.clone();
  let regex_match = config.htsget_regex_match.clone();
  let regex_substitution = config.htsget_regex_substitution.clone();
  HttpServer::new(move || {
    App::new()
      .data(AsyncAppState {
        htsget: Arc::new(AsyncHtsGetStorage::new(
          LocalStorage::new(
            htsget_path.clone(),
            &storage_base_address,
            RegexResolver::new(&regex_match, &regex_substitution).unwrap(),
          )
          .expect("Couldn't create a Storage with the provided path"),
        )),
        config: config.clone(),
      })
      .service(
        web::scope("/reads")
          .route(
            "/service-info",
            web::get().to(reads_service_info::<AsyncHtsGetStorage>),
          )
          .route(
            "/service-info",
            web::post().to(reads_service_info::<AsyncHtsGetStorage>),
          )
          .route("/{id:.+}", web::get().to(get::reads::<AsyncHtsGetStorage>))
          .route(
            "/{id:.+}",
            web::post().to(post::reads::<AsyncHtsGetStorage>),
          ),
      )
      .service(
        web::scope("/variants")
          .route(
            "/service-info",
            web::get().to(variants_service_info::<AsyncHtsGetStorage>),
          )
          .route(
            "/service-info",
            web::post().to(variants_service_info::<AsyncHtsGetStorage>),
          )
          .route(
            "/{id:.+}",
            web::get().to(get::variants::<AsyncHtsGetStorage>),
          )
          .route(
            "/{id:.+}",
            web::post().to(post::variants::<AsyncHtsGetStorage>),
          ),
      )
      .service(Files::new("/data", htsget_path.clone()))
  })
  .bind(address)?
  .run()
  .await
}
=======
>>>>>>> ca659619

  let config = Config::from_env()?;

  match config.storage_type {
    StorageType::LocalStorage => local_storage_server(config).await,
    #[cfg(feature = "s3-storage")]
    StorageType::AwsS3Storage => s3_storage_server(config).await,
  }
<<<<<<< HEAD
  let config = envy::from_env::<Config>().expect("The environment variables weren't properly set!");
  let address = format!("{}:{}", config.htsget_ip, config.htsget_port);
  let storage_base_address = format!("{}/data", address);
  let htsget_path = config.htsget_path.clone();
  let regex_match = config.htsget_regex_match.clone();
  let regex_substitution = config.htsget_regex_substitution.clone();
  HttpServer::new(move || {
    App::new()
      .data(AppState {
        htsget: HtsGetFromStorage::new(
          //LocalStorage::new(&htsget_path, &storage_base_address)
          //  .expect("Couldn't create a Storage with the provided path"),
          LocalStorage::new(
            htsget_path.clone(),
            &storage_base_address,
            RegexResolver::new(&regex_match, &regex_substitution).unwrap(),
          )
          .expect("Couldn't create a Storage with the provided path"),
        ),
        config: config.clone(),
      })
      .service(
        web::scope("/reads")
          .route(
            "/service-info",
            web::get().to(reads_service_info::<HtsGetStorage>),
          )
          .route(
            "/service-info",
            web::post().to(reads_service_info::<HtsGetStorage>),
          )
          .route("/{id:.+}", web::get().to(get::reads::<HtsGetStorage>))
          .route("/{id:.+}", web::post().to(post::reads::<HtsGetStorage>)),
      )
      .service(
        web::scope("/variants")
          .route(
            "/service-info",
            web::get().to(variants_service_info::<HtsGetStorage>),
          )
          .route(
            "/service-info",
            web::post().to(variants_service_info::<HtsGetStorage>),
          )
          .route("/{id:.+}", web::get().to(get::variants::<HtsGetStorage>))
          .route("/{id:.+}", web::post().to(post::variants::<HtsGetStorage>)),
      )
      .service(Files::new("/data", htsget_path.clone()))
  })
  .bind(address)?
  .run()
  .await
=======
}

async fn local_storage_server(config: Config) -> std::io::Result<()> {
  let formatter = HttpsFormatter::from(config.addr);
  let mut local_server = formatter.bind_axum_server().await?;

  let searcher = HtsGetFromStorage::local_from(
    config.path.clone(),
    config.resolver.clone(),
    formatter.clone(),
  )?;
  let local_server = tokio::spawn(async move {
    local_server
      .serve(
        &config.path,
        &config.ticket_server_key,
        &config.ticket_server_cert,
      )
      .await
  });

  select! {
    local_server = local_server => Ok(local_server??),
    actix_server = run_server(searcher, config.service_info, config.addr)? => actix_server
  }
}

#[cfg(feature = "s3-storage")]
async fn s3_storage_server(config: Config) -> std::io::Result<()> {
  let searcher = HtsGetFromStorage::s3_from(config.s3_bucket, config.resolver).await;
  run_server(searcher, config.service_info, config.addr)?.await
>>>>>>> ca659619
}<|MERGE_RESOLUTION|>--- conflicted
+++ resolved
@@ -1,39 +1,4 @@
 use std::env::args;
-<<<<<<< HEAD
-
-#[cfg(feature = "async")]
-use std::sync::Arc;
-
-use actix_files::Files;
-use actix_web::{web, App, HttpServer};
-
-// Async
-#[cfg(feature = "async")]
-use htsget_http_actix::handlers::{get, post, reads_service_info, variants_service_info};
-#[cfg(feature = "async")]
-use htsget_http_actix::AsyncAppState;
-#[cfg(feature = "async")]
-use htsget_http_actix::AsyncHtsGetStorage;
-
-// Blocking
-#[cfg(not(feature = "async"))]
-use htsget_http_actix::handlers::blocking::{get, post, reads_service_info, variants_service_info};
-#[cfg(not(feature = "async"))]
-use htsget_http_actix::AppState;
-#[cfg(not(feature = "async"))]
-use htsget_http_actix::HtsGetStorage;
-#[cfg(not(feature = "async"))]
-use htsget_search::htsget::blocking::from_storage::HtsGetFromStorage;
-
-use htsget_id_resolver::RegexResolver;
-
-use htsget_search::storage::blocking::local::LocalStorage;
-
-use htsget_http_actix::config::Config;
-use htsget_http_actix::USAGE;
-
-#[cfg(feature = "async")]
-=======
 
 use tokio::select;
 
@@ -42,7 +7,6 @@
 use htsget_search::htsget::from_storage::HtsGetFromStorage;
 use htsget_search::storage::axum_server::HttpsFormatter;
 
->>>>>>> ca659619
 #[actix_web::main]
 async fn main() -> std::io::Result<()> {
   if args().len() > 1 {
@@ -50,69 +14,6 @@
     println!("{}", USAGE);
     return Ok(());
   }
-<<<<<<< HEAD
-  let config = envy::from_env::<Config>().expect("The environment variables weren't properly set!");
-  let address = format!("{}:{}", config.htsget_ip, config.htsget_port);
-  let storage_base_address = format!("{}/data", address);
-  let htsget_path = config.htsget_path.clone();
-  let regex_match = config.htsget_regex_match.clone();
-  let regex_substitution = config.htsget_regex_substitution.clone();
-  HttpServer::new(move || {
-    App::new()
-      .data(AsyncAppState {
-        htsget: Arc::new(AsyncHtsGetStorage::new(
-          LocalStorage::new(
-            htsget_path.clone(),
-            &storage_base_address,
-            RegexResolver::new(&regex_match, &regex_substitution).unwrap(),
-          )
-          .expect("Couldn't create a Storage with the provided path"),
-        )),
-        config: config.clone(),
-      })
-      .service(
-        web::scope("/reads")
-          .route(
-            "/service-info",
-            web::get().to(reads_service_info::<AsyncHtsGetStorage>),
-          )
-          .route(
-            "/service-info",
-            web::post().to(reads_service_info::<AsyncHtsGetStorage>),
-          )
-          .route("/{id:.+}", web::get().to(get::reads::<AsyncHtsGetStorage>))
-          .route(
-            "/{id:.+}",
-            web::post().to(post::reads::<AsyncHtsGetStorage>),
-          ),
-      )
-      .service(
-        web::scope("/variants")
-          .route(
-            "/service-info",
-            web::get().to(variants_service_info::<AsyncHtsGetStorage>),
-          )
-          .route(
-            "/service-info",
-            web::post().to(variants_service_info::<AsyncHtsGetStorage>),
-          )
-          .route(
-            "/{id:.+}",
-            web::get().to(get::variants::<AsyncHtsGetStorage>),
-          )
-          .route(
-            "/{id:.+}",
-            web::post().to(post::variants::<AsyncHtsGetStorage>),
-          ),
-      )
-      .service(Files::new("/data", htsget_path.clone()))
-  })
-  .bind(address)?
-  .run()
-  .await
-}
-=======
->>>>>>> ca659619
 
   let config = Config::from_env()?;
 
@@ -121,60 +22,6 @@
     #[cfg(feature = "s3-storage")]
     StorageType::AwsS3Storage => s3_storage_server(config).await,
   }
-<<<<<<< HEAD
-  let config = envy::from_env::<Config>().expect("The environment variables weren't properly set!");
-  let address = format!("{}:{}", config.htsget_ip, config.htsget_port);
-  let storage_base_address = format!("{}/data", address);
-  let htsget_path = config.htsget_path.clone();
-  let regex_match = config.htsget_regex_match.clone();
-  let regex_substitution = config.htsget_regex_substitution.clone();
-  HttpServer::new(move || {
-    App::new()
-      .data(AppState {
-        htsget: HtsGetFromStorage::new(
-          //LocalStorage::new(&htsget_path, &storage_base_address)
-          //  .expect("Couldn't create a Storage with the provided path"),
-          LocalStorage::new(
-            htsget_path.clone(),
-            &storage_base_address,
-            RegexResolver::new(&regex_match, &regex_substitution).unwrap(),
-          )
-          .expect("Couldn't create a Storage with the provided path"),
-        ),
-        config: config.clone(),
-      })
-      .service(
-        web::scope("/reads")
-          .route(
-            "/service-info",
-            web::get().to(reads_service_info::<HtsGetStorage>),
-          )
-          .route(
-            "/service-info",
-            web::post().to(reads_service_info::<HtsGetStorage>),
-          )
-          .route("/{id:.+}", web::get().to(get::reads::<HtsGetStorage>))
-          .route("/{id:.+}", web::post().to(post::reads::<HtsGetStorage>)),
-      )
-      .service(
-        web::scope("/variants")
-          .route(
-            "/service-info",
-            web::get().to(variants_service_info::<HtsGetStorage>),
-          )
-          .route(
-            "/service-info",
-            web::post().to(variants_service_info::<HtsGetStorage>),
-          )
-          .route("/{id:.+}", web::get().to(get::variants::<HtsGetStorage>))
-          .route("/{id:.+}", web::post().to(post::variants::<HtsGetStorage>)),
-      )
-      .service(Files::new("/data", htsget_path.clone()))
-  })
-  .bind(address)?
-  .run()
-  .await
-=======
 }
 
 async fn local_storage_server(config: Config) -> std::io::Result<()> {
@@ -206,5 +53,4 @@
 async fn s3_storage_server(config: Config) -> std::io::Result<()> {
   let searcher = HtsGetFromStorage::s3_from(config.s3_bucket, config.resolver).await;
   run_server(searcher, config.service_info, config.addr)?.await
->>>>>>> ca659619
 }