--- conflicted
+++ resolved
@@ -155,16 +155,9 @@
     .unwrap();
 
   let htsget_rs_url = format!("http://{}", config.addr);
-<<<<<<< HEAD
-  query_server_until_response(
-    format_url(&htsget_rs_url, "reads/service-info"),
-    base_path.into_path(),
-  );
-=======
   query_server_until_response(format_url(&htsget_rs_url, "reads/service-info"));
   let htsget_rs_ticket_url = format!("http://{}", config.ticket_server_addr);
   query_server_until_response(format_url(&htsget_rs_ticket_url, ""));
->>>>>>> 34463762
 
   (DropGuard(child), htsget_rs_url)
 }
