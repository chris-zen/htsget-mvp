--- conflicted
+++ resolved
@@ -16,12 +16,6 @@
 futures-util = { version = "0.3", default-features = false }
 htsget-http-core = { path = "../htsget-http-core" }
 htsget-search = { path = "../htsget-search" }
-<<<<<<< HEAD
 htsget-config = { path = "../htsget-config" }
-futures = { version = "0.3.21", optional = true }
-tokio = { version = "1.17.0", features = ["full"], optional = true }
-=======
-htsget-id-resolver = { path = "../htsget-id-resolver" }
 futures = { version = "0.3", optional = true }
-tokio = { version = "1.17", features = ["full"], optional = true }
->>>>>>> 417a87b8
+tokio = { version = "1.17", features = ["full"], optional = true }