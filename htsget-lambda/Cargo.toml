--- conflicted
+++ resolved
@@ -15,12 +15,7 @@
 default = ["s3-storage"]
 
 [dependencies]
-<<<<<<< HEAD
-tokio = { version = "1.21", features = ["macros", "rt-multi-thread"] }
-=======
-envy = "0.4"
 tokio = { version = "1.24", features = ["macros", "rt-multi-thread"] }
->>>>>>> 3ab16cf4
 tower-http = { version = "0.3", features = ["cors"] }
 lambda_http = { version = "0.7" }
 lambda_runtime = { version = "0.7" }
