--- conflicted
+++ resolved
@@ -17,27 +17,15 @@
 
 [dependencies]
 tokio = { version = "1.28", features = ["macros", "rt-multi-thread"] }
-<<<<<<< HEAD
 tower-http = { version = "0.5", features = ["cors"] }
 lambda_http = { version = "0.11" }
 lambda_runtime = { version = "0.11" }
-htsget-config = { version = "0.8.1", path = "../htsget-config", default-features = false }
-htsget-search = { version = "0.6.6", path = "../htsget-search", default-features = false }
-htsget-http = { version = "0.4.12", path = "../htsget-http", default-features = false }
-htsget-test = { version = "0.5.4", path = "../htsget-test", features = ["http"], default-features = false }
-serde = { version = "1" }
-serde_json = "1"
-=======
-tower-http = { version = "0.4", features = ["cors"] }
-lambda_http = { version = "0.8" }
-lambda_runtime = { version = "0.8" }
 htsget-config = { version = "0.9.0", path = "../htsget-config", default-features = false }
 htsget-search = { version = "0.7.0", path = "../htsget-search", default-features = false }
 htsget-http = { version = "0.4.13", path = "../htsget-http", default-features = false }
 htsget-test = { version = "0.6.0", path = "../htsget-test", features = ["http"], default-features = false }
-serde = { version = "1.0" }
-serde_json = "1.0"
->>>>>>> 79550873
+serde = { version = "1" }
+serde_json = "1"
 mime = "0.3"
 regex = "1"
 tracing = "0.1"
