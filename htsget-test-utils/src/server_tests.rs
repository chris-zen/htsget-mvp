use std::collections::HashMap;
use std::path::PathBuf;

use futures::future::join_all;
use futures::TryStreamExt;
use http::Method;
use noodles_bgzf as bgzf;
use noodles_vcf as vcf;
use reqwest::ClientBuilder;

use htsget_http_core::{get_service_info_with, Endpoint};
use htsget_search::htsget::Class::Body;
use htsget_search::htsget::Response as HtsgetResponse;
use htsget_search::htsget::{Class, Format, Headers, JsonResponse, Url};
use htsget_search::storage::data_server::HttpTicketFormatter;

use crate::http_tests::{Header, Response, TestRequest, TestServer};
use crate::util::expected_bgzf_eof_data_url;
use crate::Config;

/// Test response with with class.
pub async fn test_response(response: Response, class: Class) {
  assert!(response.is_success());
  let body = response.deserialize_body::<JsonResponse>().unwrap();
  let expected_response = expected_response(class, response.expected_url_path);
  assert_eq!(body, expected_response);

  let client = ClientBuilder::new()
    .danger_accept_invalid_certs(true)
    .use_rustls_tls()
    .build()
    .unwrap();

  let merged_response = join_all(expected_response.htsget.urls.iter().map(|url| async {
    if let Some(data_uri) = url.url.strip_prefix("data:;base64,") {
      base64::decode(data_uri).unwrap()
    } else {
      client
        .get(&url.url)
        .headers(
          url
            .headers
            .as_ref()
            .unwrap_or(&Headers::default())
            .as_ref_inner()
            .try_into()
            .unwrap(),
        )
        .send()
        .await
        .unwrap()
        .bytes()
        .await
        .unwrap()
        .to_vec()
    }
  }))
  .await
  .into_iter()
  .reduce(|acc, x| [acc, x].concat())
  .unwrap();

  let mut reader = vcf::AsyncReader::new(bgzf::AsyncReader::new(merged_response.as_slice()));
  let header = reader.read_header().await.unwrap().parse().unwrap();
  println!("{}", header);

  let mut records = reader.records(&header);
  while let Some(record) = records.try_next().await.unwrap() {
    println!("{}", record);
    continue;
  }
}

/// Create the a [HttpTicketFormatter], spawn the ticket server, returning the expected path and the formatter.
pub async fn formatter_and_expected_path(config: &Config) -> (String, HttpTicketFormatter) {
  let mut formatter = formatter_from_config(config);
  spawn_ticket_server(config.path.clone(), &mut formatter).await;

  (expected_url_path(&formatter), formatter)
}

/// Get the expected url path from the formatter.
pub fn expected_url_path(formatter: &HttpTicketFormatter) -> String {
  format!("{}://{}", formatter.get_scheme(), formatter.get_addr())
}

/// Spawn the [TicketServer] using the path and formatter.
pub async fn spawn_ticket_server(path: PathBuf, formatter: &mut HttpTicketFormatter) {
  let server = formatter.bind_data_server().await.unwrap();
  tokio::spawn(async move { server.serve(path).await.unwrap() });
}

/// Test response with with service info.
pub fn test_response_service_info(response: &Response) {
  let expected = get_service_info_with(
    Endpoint::Variants,
    &[Format::Vcf, Format::Bcf],
    false,
    false,
  );
  assert!(response.is_success());
  assert_eq!(expected, response.deserialize_body().unwrap());
}

/// A get test using the tester.
pub async fn test_get<T: TestRequest>(tester: &impl TestServer<T>) {
  let request = tester
    .get_request()
    .method(Method::GET.to_string())
    .uri("/variants/vcf/sample1-bcbio-cancer");
  let response = tester.test_server(request).await;

  test_response(response, Body).await;
}

fn post_request<T: TestRequest>(tester: &impl TestServer<T>) -> T {
  tester
    .get_request()
    .method(Method::POST.to_string())
    .uri("/variants/vcf/sample1-bcbio-cancer")
    .insert_header(Header {
      name: http::header::CONTENT_TYPE.to_string(),
      value: mime::APPLICATION_JSON.to_string(),
    })
}

/// A post test using the tester.
pub async fn test_post<T: TestRequest>(tester: &impl TestServer<T>) {
  let request = post_request(tester).set_payload("{}");
  let response = tester.test_server(request).await;

  test_response(response, Body).await;
}

/// A parameterized get test.
pub async fn test_parameterized_get<T: TestRequest>(tester: &impl TestServer<T>) {
  let request = tester
    .get_request()
    .method(Method::GET.to_string())
    .uri("/variants/vcf/sample1-bcbio-cancer?format=VCF&class=header");
  let response = tester.test_server(request).await;

  test_response(response, Class::Header).await;
}

/// A parameterized post test.
pub async fn test_parameterized_post<T: TestRequest>(tester: &impl TestServer<T>) {
  let request = post_request(tester)
    .set_payload("{\"format\": \"VCF\", \"regions\": [{\"referenceName\": \"chrM\"}]}");
  let response = tester.test_server(request).await;

  test_response(response, Body).await;
}

/// A parameterized post test with header as the class.
pub async fn test_parameterized_post_class_header<T: TestRequest>(tester: &impl TestServer<T>) {
  let request = post_request(tester).set_payload(
    "{\"format\": \"VCF\", \"class\": \"header\", \"regions\": [{\"referenceName\": \"chrM\"}]}",
  );
  let response = tester.test_server(request).await;
  test_response(response, Class::Header).await;
}

/// Get the [HttpTicketFormatter] from the config.
pub fn formatter_from_config(config: &Config) -> HttpTicketFormatter {
  HttpTicketFormatter::try_from(config.data_server_config.clone()).unwrap()
}

/// A service info test.
pub async fn test_service_info<T: TestRequest>(tester: &impl TestServer<T>) {
  let request = tester
    .get_request()
    .method(Method::GET.to_string())
    .uri("/variants/service-info");
  let response = tester.test_server(request).await;

  test_response_service_info(&response);
}

/// An example VCF search response.
pub fn expected_response(class: Class, url_path: String) -> JsonResponse {
  let mut headers = HashMap::new();
  headers.insert("Range".to_string(), "bytes=0-3465".to_string());

  let http_url = Url::new(format!("{}/data/vcf/sample1-bcbio-cancer.vcf.gz", url_path))
    .with_headers(Headers::new(headers));
  let urls = match class {
    Class::Header => vec![http_url.with_class(Class::Header)],
    Body => vec![http_url, Url::new(expected_bgzf_eof_data_url())],
  };

  JsonResponse::from(HtsgetResponse::new(Format::Vcf, urls))
<<<<<<< HEAD
}

/// Get the default directory.
pub fn default_dir() -> PathBuf {
  PathBuf::from(env!("CARGO_MANIFEST_DIR"))
    .parent()
    .unwrap()
    .to_path_buf()
}

/// Get the default directory where data is present..
pub fn default_dir_data() -> PathBuf {
  default_dir().join("data")
}

fn set_path(config: &mut Config) {
  config.path = default_dir_data();
}

fn set_addr_and_path(config: &mut Config) {
  set_path(config);
  config.data_server_addr = "127.0.0.1:0".parse().unwrap();
}

/// Get the [HttpTicketFormatter] from the config.
pub fn formatter_from_config(config: &Config) -> HttpTicketFormatter {
  HttpTicketFormatter::try_from(
    config.data_server_addr,
    config.data_server_cert.clone(),
    config.data_server_key.clone(),
  )
  .unwrap()
}

/// Default config with fixed port.
pub fn default_config_fixed_port() -> Config {
  let mut config = Config::default();
  set_path(&mut config);
  config
}

/// Default config using the current cargo manifest directory, and dynamic port.
pub fn default_test_config() -> Config {
  let mut config = Config::default();
  set_addr_and_path(&mut config);
  config
}

/// Config with tls ticket server, using the current cargo manifest directory.
pub fn config_with_tls<P: AsRef<Path>>(path: P) -> Config {
  let mut config = Config::default();
  set_addr_and_path(&mut config);

  let (key_path, cert_path) = generate_test_certificates(path, "key.pem", "cert.pem");
  config.data_server_key = Some(key_path);
  config.data_server_cert = Some(cert_path);

  config
}

/// Get the event associated with the file.
pub fn get_test_file<P: AsRef<Path>>(path: P) -> String {
  let path = default_dir().join("data").join(path);
  fs::read_to_string(path).expect("failed to read file")
=======
>>>>>>> 0f7fc32a
}<|MERGE_RESOLUTION|>--- conflicted
+++ resolved
@@ -190,71 +190,4 @@
   };
 
   JsonResponse::from(HtsgetResponse::new(Format::Vcf, urls))
-<<<<<<< HEAD
-}
-
-/// Get the default directory.
-pub fn default_dir() -> PathBuf {
-  PathBuf::from(env!("CARGO_MANIFEST_DIR"))
-    .parent()
-    .unwrap()
-    .to_path_buf()
-}
-
-/// Get the default directory where data is present..
-pub fn default_dir_data() -> PathBuf {
-  default_dir().join("data")
-}
-
-fn set_path(config: &mut Config) {
-  config.path = default_dir_data();
-}
-
-fn set_addr_and_path(config: &mut Config) {
-  set_path(config);
-  config.data_server_addr = "127.0.0.1:0".parse().unwrap();
-}
-
-/// Get the [HttpTicketFormatter] from the config.
-pub fn formatter_from_config(config: &Config) -> HttpTicketFormatter {
-  HttpTicketFormatter::try_from(
-    config.data_server_addr,
-    config.data_server_cert.clone(),
-    config.data_server_key.clone(),
-  )
-  .unwrap()
-}
-
-/// Default config with fixed port.
-pub fn default_config_fixed_port() -> Config {
-  let mut config = Config::default();
-  set_path(&mut config);
-  config
-}
-
-/// Default config using the current cargo manifest directory, and dynamic port.
-pub fn default_test_config() -> Config {
-  let mut config = Config::default();
-  set_addr_and_path(&mut config);
-  config
-}
-
-/// Config with tls ticket server, using the current cargo manifest directory.
-pub fn config_with_tls<P: AsRef<Path>>(path: P) -> Config {
-  let mut config = Config::default();
-  set_addr_and_path(&mut config);
-
-  let (key_path, cert_path) = generate_test_certificates(path, "key.pem", "cert.pem");
-  config.data_server_key = Some(key_path);
-  config.data_server_cert = Some(cert_path);
-
-  config
-}
-
-/// Get the event associated with the file.
-pub fn get_test_file<P: AsRef<Path>>(path: P) -> String {
-  let path = default_dir().join("data").join(path);
-  fs::read_to_string(path).expect("failed to read file")
-=======
->>>>>>> 0f7fc32a
 }