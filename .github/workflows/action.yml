--- conflicted
+++ resolved
@@ -21,8 +21,6 @@
             toolchain: ${{ matrix.rust }}
             override: true
             components: rustfmt, clippy
-<<<<<<< HEAD
-=======
 
       - name: Install cargo-lambda
         uses: actions-rs/cargo@v1
@@ -30,7 +28,6 @@
           command: install
           args: cargo-lambda
 
->>>>>>> ca659619
       - uses: Swatinem/rust-cache@v1
       - name: Run cargo fmt
         uses: actions-rs/cargo@v1
@@ -47,17 +44,4 @@
         uses: actions-rs/cargo@v1
         with:
           command: test
-<<<<<<< HEAD
-      - name: Run cargo test with all features
-        uses: actions-rs/cargo@v1
-        with:
-          command: test
-          args: --all-features
-      - name: Run cargo test with no default features
-        uses: actions-rs/cargo@v1
-        with:
-          command: test
-          args: --no-default-features
-=======
-          args: --all-targets --all-features
->>>>>>> ca659619
+          args: --all-targets --all-features