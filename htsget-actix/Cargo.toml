[package]
name = "htsget-actix"
<<<<<<< HEAD
version = "0.5.8"
rust-version = "1.70"
authors = ["Daniel del Castillo de la Rosa <delcastillodelarosadaniel@gmail.com>", "Marko Malenic <mmalenic1@gmail.com>", "Roman Valls Guimera <brainstorm@nopcode.org>"]
=======
version = "0.6.0"
rust-version = "1.74"
authors = ["Daniel del Castillo de la Rosa <delcastillodelarosadaniel@gmail.com>", "Marko Malenic <mmalenic1@gmail.com>"]
>>>>>>> 79550873
edition = "2021"
license = "MIT"
description = "A webserver instance of htsget-rs configured using htsget-config."
documentation = "https://github.com/umccr/htsget-rs/blob/main/htsget-actix/README.md"
homepage = "https://github.com/umccr/htsget-rs/blob/main/htsget-actix/README.md"
repository = "https://github.com/umccr/htsget-rs"

[features]
s3-storage = ["htsget-config/s3-storage", "htsget-search/s3-storage", "htsget-http/s3-storage", "htsget-test/s3-storage"]
url-storage = ["htsget-config/url-storage", "htsget-search/url-storage", "htsget-http/url-storage", "htsget-test/url-storage"]
default = []

[dependencies]
actix-web = { version = "4", features = ["rustls-0_21"] }
actix-cors = "0.7"
rustls-pemfile = "2"
serde = { version = "1", features = ["derive"] }
serde_json = "1"
futures-util = { version = "0.3" }
htsget-http = { version = "0.4.13", path = "../htsget-http", default-features = false }
htsget-search = { version = "0.7.0", path = "../htsget-search", default-features = false }
htsget-config = { version = "0.9.0", path = "../htsget-config", default-features = false }
htsget-test = { version = "0.6.0", path = "../htsget-test", features = ["http"], default-features = false }
futures = { version = "0.3" }
tokio = { version = "1", features = ["macros", "rt-multi-thread"] }

tracing-actix-web = "0.7"
tracing = "0.1"

[dev-dependencies]
async-trait = "0.1"

criterion = { version = "0.5", features = ["async_tokio"] }
reqwest = { version = "0.12", default-features = false, features = ["json", "blocking", "rustls-tls"] }
tempfile = "3"

[[bench]]
name = "request-benchmarks"
harness = false
path = "benches/request_benchmarks.rs"<|MERGE_RESOLUTION|>--- conflicted
+++ resolved
@@ -1,14 +1,8 @@
 [package]
 name = "htsget-actix"
-<<<<<<< HEAD
-version = "0.5.8"
-rust-version = "1.70"
-authors = ["Daniel del Castillo de la Rosa <delcastillodelarosadaniel@gmail.com>", "Marko Malenic <mmalenic1@gmail.com>", "Roman Valls Guimera <brainstorm@nopcode.org>"]
-=======
 version = "0.6.0"
 rust-version = "1.74"
-authors = ["Daniel del Castillo de la Rosa <delcastillodelarosadaniel@gmail.com>", "Marko Malenic <mmalenic1@gmail.com>"]
->>>>>>> 79550873
+authors = ["Daniel del Castillo de la Rosa <delcastillodelarosadaniel@gmail.com>", "Marko Malenic <mmalenic1@gmail.com>", "Roman Valls Guimera <brainstorm@nopcode.org>"]
 edition = "2021"
 license = "MIT"
 description = "A webserver instance of htsget-rs configured using htsget-config."
