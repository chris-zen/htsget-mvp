--- conflicted
+++ resolved
@@ -33,15 +33,7 @@
 async-trait = "0.1"
 
 # Noodles
-<<<<<<< HEAD
-noodles = { version = "0.32", features = ["core", "bgzf", "bam", "bcf", "cram", "csi", "sam", "tabix", "vcf"] }
-noodles-bam = { version = "0.26", features = ["async"] }
-noodles-bcf = { version = "0.20", features = ["async"] }
-noodles-cram = { version = "0.23", features = ["async"] }
-noodles-vcf = { version = "0.24", features = ["async"] }
-=======
 noodles = { version = "0.32", features = ["async", "core", "bgzf", "bam", "bcf", "cram", "csi", "sam", "tabix", "vcf"] }
->>>>>>> 98091b29
 
 # Amazon S3
 bytes = { version = "1.4", optional = true }
@@ -56,7 +48,7 @@
 serde = "1.0"
 
 [dev-dependencies]
-htsget-test = { version = "0.1.1", path = "../htsget-test", features = ["cors-tests"], default-features = false }
+htsget-test = { path = "../htsget-test", features = ["cors-tests"], default-features = false }
 tempfile = "3.3"
 data-url = "0.2"
 
