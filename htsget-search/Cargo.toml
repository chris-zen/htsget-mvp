[package]
name = "htsget-search"
version = "0.6.6"
rust-version = "1.65"
authors = ["Christian Perez Llamas <chrispz@gmail.com>", "Marko Malenic <mmalenic1@gmail.com>", "Roman Valls Guimera <brainstorm@nopcode.org>"]
edition = "2021"
description = "The primary mechanism by which htsget-rs interacts with, and processes bioinformatics files. It does this by using noodles to query files and their indices."
license = "MIT"
documentation = "https://github.com/umccr/htsget-rs/blob/main/htsget-search/README.md"
homepage = "https://github.com/umccr/htsget-rs/blob/main/htsget-search/README.md"
repository = "https://github.com/umccr/htsget-rs"

[features]
s3-storage = [
    "dep:aws-sdk-s3",
    "dep:aws-config",
    "dep:bytes",
    "htsget-config/s3-storage",
    "htsget-test/s3-storage",
    "htsget-test/aws-mocks"
]
url-storage = [
    "dep:bytes",
    "dep:hyper-rustls",
    "hyper/client",
    "htsget-config/url-storage",
    "htsget-test/url-storage"
]
crypt4gh = [
    "dep:async-crypt4gh",
    "htsget-config/crypt4gh",
    "htsget-test/crypt4gh"
]
default = []

[dependencies]
# Axum server
url = "2.4"
hyper = { version = "0.14", features = ["http1", "http2", "server"] }
tower-http = { version = "0.4", features = ["trace", "cors", "fs"] }
http = "0.2"
axum = "0.6"
rustls-pemfile = "1.0"
tower = { version = "0.4", features = ["make"] }

# Async
tokio-rustls = "0.24"
tokio = { version = "1.29", features = ["macros", "rt-multi-thread"] }
tokio-util = { version = "0.7", features = ["io", "compat"] }
futures = { version = "0.3" }
futures-util = "0.3"
async-trait = "0.1"

# Noodles
noodles = { version = "0.60", features = ["async", "core", "bgzf", "bam", "bcf", "cram", "csi", "sam", "tabix", "vcf"] }

# Amazon S3
bytes = { version = "1.4", optional = true }
aws-sdk-s3 = { version = "0.34", optional = true }
aws-config = { version = "0.56", optional = true }

# Url storage
hyper-rustls = { version = "0.24", features = ["rustls-native-certs", "http2", "http1"], optional = true }

# Error control, tracing, config
thiserror = "1.0"
<<<<<<< HEAD
htsget-config = { version = "0.8.0", path = "../htsget-config", default-features = false }
htsget-test = { version = "0.5.3", path = "../htsget-test", features = ["cors-tests"], default-features = false }
async-crypt4gh = { version = "0.1.0", path = "../async-crypt4gh", optional = true }
=======
htsget-config = { version = "0.8.1", path = "../htsget-config", default-features = false }
htsget-test = { version = "0.5.4", path = "../htsget-test", features = ["cors-tests"], default-features = false }
>>>>>>> a52f82b8
tracing = "0.1"
base64 = "0.21"
serde = "1.0"

[dev-dependencies]
tempfile = "3.6"
data-url = "0.3"

# Axum server
reqwest = { version = "0.11", default-features = false, features = ["rustls-tls"] }

criterion = { version = "0.5", features = ["async_tokio"] }

[[bench]]
name = "search-benchmarks"
harness = false
path = "benches/search_benchmarks.rs"<|MERGE_RESOLUTION|>--- conflicted
+++ resolved
@@ -64,14 +64,9 @@
 
 # Error control, tracing, config
 thiserror = "1.0"
-<<<<<<< HEAD
-htsget-config = { version = "0.8.0", path = "../htsget-config", default-features = false }
-htsget-test = { version = "0.5.3", path = "../htsget-test", features = ["cors-tests"], default-features = false }
-async-crypt4gh = { version = "0.1.0", path = "../async-crypt4gh", optional = true }
-=======
 htsget-config = { version = "0.8.1", path = "../htsget-config", default-features = false }
 htsget-test = { version = "0.5.4", path = "../htsget-test", features = ["cors-tests"], default-features = false }
->>>>>>> a52f82b8
+async-crypt4gh = { version = "0.1.0", path = "../async-crypt4gh", optional = true }
 tracing = "0.1"
 base64 = "0.21"
 serde = "1.0"
