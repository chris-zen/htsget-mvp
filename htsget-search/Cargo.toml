[package]
name = "htsget-search"
version = "0.7.0"
rust-version = "1.74"
authors = ["Christian Perez Llamas <chrispz@gmail.com>", "Marko Malenic <mmalenic1@gmail.com>", "Roman Valls Guimera <brainstorm@nopcode.org>"]
edition = "2021"
description = "The primary mechanism by which htsget-rs interacts with, and processes bioinformatics files. It does this by using noodles to query files and their indices."
license = "MIT"
documentation = "https://github.com/umccr/htsget-rs/blob/main/htsget-search/README.md"
homepage = "https://github.com/umccr/htsget-rs/blob/main/htsget-search/README.md"
repository = "https://github.com/umccr/htsget-rs"

[features]
s3-storage = [
    "dep:bytes",
    "dep:aws-sdk-s3",
    "dep:aws-config",
    "htsget-config/s3-storage",
    "htsget-test/s3-storage",
    "htsget-test/aws-mocks"
]
url-storage = [
    "dep:bytes",
    "hyper/client",
    "reqwest",
    "pin-project-lite",
    "htsget-config/url-storage",
    "htsget-test/url-storage"
]
default = []

[dependencies]
# Axum server
url = "2.3"
hyper = { version = "1", features = ["http1", "http2", "server"] }
tower-http = { version = "0.5", features = ["trace", "cors", "fs"] }
http = "1"
axum = "0.7"
rustls-pemfile = "2"
tower = { version = "0.4", features = ["make"] }

# Async
tokio-rustls = "0.26"
tokio = { version = "1.37", features = ["macros", "rt-multi-thread"] }
tokio-util = { version = "0.7", features = ["io", "compat"] }
futures = { version = "0.3" }
futures-util = "0.3"
async-trait = "0.1"

# Noodles
noodles = { version = "0.65", features = ["async", "core", "bgzf", "bam", "bcf", "cram", "csi", "sam", "tabix", "vcf"] }

# Amazon S3
bytes = { version = "1", optional = true }
aws-sdk-s3 = { version = "1", optional = true }
aws-config = { version = "1", optional = true }

# Url storage
<<<<<<< HEAD
hyper-rustls = { version = "0.27", features = ["rustls-native-certs", "http2", "http1"], optional = true }
=======
reqwest = { version = "0.11", features = ["rustls-tls", "stream"], default-features = false, optional = true }
pin-project-lite = { version = "0.2", optional = true }
>>>>>>> 79550873

# Error control, tracing, config
thiserror = "1.0"
htsget-config = { version = "0.9.0", path = "../htsget-config", default-features = false }
htsget-test = { version = "0.6.0", path = "../htsget-test", features = ["http"], default-features = false }
tracing = "0.1"
base64 = "0.22"
serde = "1.0"

[dev-dependencies]
tempfile = "3.6"
data-url = "0.3"

# Axum server
reqwest = { version = "0.12", default-features = false, features = ["rustls-tls"] }

criterion = { version = "0.5", features = ["async_tokio"] }

[[bench]]
name = "search-benchmarks"
harness = false
path = "benches/search_benchmarks.rs"<|MERGE_RESOLUTION|>--- conflicted
+++ resolved
@@ -56,12 +56,8 @@
 aws-config = { version = "1", optional = true }
 
 # Url storage
-<<<<<<< HEAD
-hyper-rustls = { version = "0.27", features = ["rustls-native-certs", "http2", "http1"], optional = true }
-=======
-reqwest = { version = "0.11", features = ["rustls-tls", "stream"], default-features = false, optional = true }
+reqwest = { version = "0.12", features = ["rustls-tls", "stream"], default-features = false, optional = true }
 pin-project-lite = { version = "0.2", optional = true }
->>>>>>> 79550873
 
 # Error control, tracing, config
 thiserror = "1.0"
