--- conflicted
+++ resolved
@@ -37,10 +37,9 @@
 noodles = { version = "0.32", features = ["async", "core", "bgzf", "bam", "bcf", "cram", "csi", "sam", "tabix", "vcf"] }
 
 # Amazon S3
-<<<<<<< HEAD
-bytes = { version = "1.2", optional = true }
-aws-sdk-s3 = { version = "0.23", optional = true }
-aws-config = { version = "0.53", optional = true }
+bytes = { version = "1.4", optional = true }
+aws-sdk-s3 = { version = "0.24", optional = true, features = ["test-util"] }
+aws-config = { version = "0.54", optional = true }
 
 # Illumina GDS storage backend
 dirs = { version = "4.0", optional = true }
@@ -49,40 +48,24 @@
 #ica-gds = { path = "../../ica-rs/gds", optional = true}
 ica-gds = { version = "0.3", git = "https://github.com/umccr-illumina/ica-rs", optional = true }
 reqwest = { version = "0.11", optional = true } # TODO: Ideally remove this dep with hyper instead of introducing another one
-=======
-bytes = { version = "1.4", optional = true }
-aws-sdk-s3 = { version = "0.24", optional = true, features = ["test-util"] }
-aws-config = { version = "0.54", optional = true }
->>>>>>> aace176f
 
 # Error control, tracing, config
 thiserror = "1.0"
 htsget-config = { version = "0.1.1", path = "../htsget-config", default-features = false }
 tracing = "0.1"
 base64 = "0.21"
-<<<<<<< HEAD
 serde = { version = "1" }
-=======
-serde = "1.0"
->>>>>>> aace176f
 
 [dev-dependencies]
 htsget-test = { path = "../htsget-test", features = ["cors-tests"], default-features = false }
 tempfile = "3.3"
 data-url = "0.2"
 
-<<<<<<< HEAD
-# Aws S3 storage dependencies.
-anyhow = "1.0"
-s3-server = "0.2"
-aws-types = { version = "0.53" }
-=======
 # Aws S3 storage.
 aws-credential-types = { version = "0.54", features = ["test-util"] }
 s3s = { version = "0.3" }
 s3s-fs = { version = "0.3" }
 s3s-aws = { version = "0.3" }
->>>>>>> aace176f
 
 # Axum server
 reqwest = { version = "0.11", default-features = false, features = ["rustls-tls"] }
