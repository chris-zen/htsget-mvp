--- conflicted
+++ resolved
@@ -26,15 +26,11 @@
   #[error("Invalid key: {0}")]
   InvalidKey(String),
 
-<<<<<<< HEAD
   #[error("Key not found: {0}")]
   KeyNotFound(String),
 
   #[error("Io error: {0}, with key: {1}")]
   IoError(io::Error, String),
-=======
-  #[error("Not found: {0}")]
-  NotFound(String),
 
   #[cfg(feature = "aws")]
   #[error("AwsError")]
@@ -42,7 +38,6 @@
      #[from]
      source: reqwest::Error
   },
->>>>>>> c5927428
 }
 
 #[derive(Clone, Debug, Default, PartialEq)]
