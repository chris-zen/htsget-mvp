//! Module providing the search capability using BAM/BAI files
//!
use std::sync::Arc;

use async_trait::async_trait;
use noodles::bam::bai;
use noodles::bam::bai::index::ReferenceSequence;
use noodles::bam::bai::Index;
use noodles::bgzf::VirtualPosition;
use noodles::csi::BinningIndex;
use noodles::sam::Header;
use noodles::{bgzf, sam};
use noodles_bam as bam;
use tokio::io;
use tokio::io::AsyncRead;
use tokio::io::AsyncSeek;

use crate::htsget::search::{BgzfSearch, Search, SearchReads, VirtualPositionExt, BGZF_EOF};
use crate::htsget::HtsGetError;
use crate::{
  htsget::search::BlockPosition,
  htsget::{Format, Query, Result},
  storage::{BytesPosition, Storage},
};

type AsyncReader<ReaderType> = bam::AsyncReader<bgzf::AsyncReader<ReaderType>>;

pub(crate) struct BamSearch<S> {
  storage: Arc<S>,
}

#[async_trait]
impl<ReaderType> BlockPosition for AsyncReader<ReaderType>
where
  ReaderType: AsyncRead + AsyncSeek + Unpin + Send + Sync,
{
  async fn read_bytes(&mut self) -> Option<usize> {
    self.read_record(&mut bam::Record::default()).await.ok()
  }

  async fn seek_vpos(&mut self, pos: VirtualPosition) -> io::Result<VirtualPosition> {
    self.seek(pos).await
  }

  fn virtual_position(&self) -> VirtualPosition {
    self.virtual_position()
  }
}

#[async_trait]
impl<S, ReaderType>
  BgzfSearch<S, ReaderType, ReferenceSequence, Index, AsyncReader<ReaderType>, Header>
  for BamSearch<S>
where
  S: Storage<Streamable = ReaderType> + Send + Sync + 'static,
  ReaderType: AsyncRead + AsyncSeek + Unpin + Send + Sync,
{
  type ReferenceSequenceHeader = sam::header::ReferenceSequence;

  fn max_seq_position(ref_seq: &Self::ReferenceSequenceHeader) -> i32 {
    ref_seq.len()
  }

  async fn get_byte_ranges_for_unmapped(
    &self,
    id: &str,
    format: &Format,
    index: &Index,
  ) -> Result<Vec<BytesPosition>> {
    let last_interval = index
      .reference_sequences()
      .iter()
      .rev()
      .find_map(|rs| rs.intervals().last().cloned());

    let start = match last_interval {
      Some(start) => start,
      None => {
        let (bam_reader, _) = self.create_reader(id, format).await?;
        bam_reader.virtual_position()
      }
    };

    let file_size = self
      .storage
      .head(format.fmt_file(id))
      .await
      .map_err(|_| HtsGetError::io_error("Reading file size"))?;

    Ok(vec![BytesPosition::default()
      .with_start(start.bytes_range_start())
      .with_end(file_size - BGZF_EOF.len() as u64)])
  }
}

#[async_trait]
impl<S, ReaderType> Search<S, ReaderType, ReferenceSequence, Index, AsyncReader<ReaderType>, Header>
  for BamSearch<S>
where
  S: Storage<Streamable = ReaderType> + Send + Sync + 'static,
  ReaderType: AsyncRead + AsyncSeek + Unpin + Send + Sync,
{
  fn init_reader(inner: ReaderType) -> AsyncReader<ReaderType> {
    AsyncReader::new(inner)
  }

  async fn read_raw_header(reader: &mut AsyncReader<ReaderType>) -> io::Result<String> {
    let header = reader.read_header().await;
    reader.read_reference_sequences().await?;
    header
  }

  async fn read_index_inner<T: AsyncRead + Unpin + Send>(inner: T) -> io::Result<Index> {
    let mut reader = bai::AsyncReader::new(inner);
    reader.read_header().await?;
    reader.read_index().await
  }

  async fn get_byte_ranges_for_reference_name(
    &self,
    reference_name: String,
    index: &Index,
    query: Query,
  ) -> Result<Vec<BytesPosition>> {
    self
      .get_byte_ranges_for_reference_name_reads(&reference_name, index, query)
      .await
  }

  fn get_storage(&self) -> Arc<S> {
    Arc::clone(&self.storage)
  }

  fn get_format(&self) -> Format {
    Format::Bam
  }
}

#[async_trait]
impl<S, ReaderType>
  SearchReads<S, ReaderType, ReferenceSequence, Index, AsyncReader<ReaderType>, Header>
  for BamSearch<S>
where
  S: Storage<Streamable = ReaderType> + Send + Sync + 'static,
  ReaderType: AsyncRead + AsyncSeek + Unpin + Send + Sync,
{
  async fn get_reference_sequence_from_name<'a>(
    &self,
    header: &'a Header,
    name: &str,
  ) -> Option<(usize, &'a String, &'a sam::header::ReferenceSequence)> {
    header.reference_sequences().get_full(name)
  }

  async fn get_byte_ranges_for_unmapped_reads(
    &self,
    query: &Query,
    bai_index: &Index,
  ) -> Result<Vec<BytesPosition>> {
    self
      .get_byte_ranges_for_unmapped(&query.id, &self.get_format(), bai_index)
      .await
  }

  async fn get_byte_ranges_for_reference_sequence(
    &self,
    ref_seq: &sam::header::ReferenceSequence,
    ref_seq_id: usize,
    query: Query,
    index: &Index,
  ) -> Result<Vec<BytesPosition>> {
    let start = query.start.map(|start| start as i32);
    let end = query.end.map(|end| end as i32);
    self
      .get_byte_ranges_for_reference_sequence_bgzf(query, ref_seq, ref_seq_id, index, start, end)
      .await
  }
}

impl<S, ReaderType> BamSearch<S>
where
  S: Storage<Streamable = ReaderType> + Send + Sync + 'static,
  ReaderType: AsyncRead + AsyncSeek + Unpin + Send + Sync,
{
  pub fn new(storage: Arc<S>) -> Self {
    Self { storage }
  }
}

#[cfg(test)]
pub mod tests {
  use std::future::Future;

  use htsget_config::regex_resolver::RegexResolver;
  use htsget_test_utils::util::expected_bgzf_eof_data_url;

  use crate::htsget::{Class, Class::Body, Headers, Response, Url};
  use crate::storage::axum_server::HttpsFormatter;
  use crate::storage::local::LocalStorage;

  use super::*;

  #[tokio::test]
  async fn search_all_reads() {
    with_local_storage(|storage| async move {
      let search = BamSearch::new(storage.clone());
      let query = Query::new("htsnexus_test_NA12878", Format::Bam);
      let response = search.search(query).await;
      println!("{:#?}", response);

      let expected_response = Ok(Response::new(
        Format::Bam,
<<<<<<< HEAD
        vec![Url::new(expected_url()).await
          .with_headers(Headers::default().with_header("Range", "bytes=4668-2596798"))],
=======
        vec![
          Url::new(expected_url())
            .with_headers(Headers::default().with_header("Range", "bytes=0-2596770")),
          Url::new(expected_bgzf_eof_data_url()).with_class(Body),
        ],
>>>>>>> 75aed476
      ));
      assert_eq!(response, expected_response)
    })
    .await;
  }

  #[tokio::test]
  async fn search_unmapped_reads() {
    with_local_storage(|storage| async move {
      let search = BamSearch::new(storage.clone());
      let query = Query::new("htsnexus_test_NA12878", Format::Bam).with_reference_name("*");
      let response = search.search(query).await;
      println!("{:#?}", response);

      let expected_response = Ok(Response::new(
        Format::Bam,
<<<<<<< HEAD
        vec![Url::new(expected_url()).await
          .with_headers(Headers::default().with_header("Range", "bytes=2060795-2596798"))],
=======
        vec![
          Url::new(expected_url())
            .with_headers(Headers::default().with_header("Range", "bytes=0-4667")),
          Url::new(expected_url())
            .with_headers(Headers::default().with_header("Range", "bytes=2060795-2596770")),
          Url::new(expected_bgzf_eof_data_url()).with_class(Body),
        ],
>>>>>>> 75aed476
      ));
      assert_eq!(response, expected_response)
    })
    .await;
  }

  #[tokio::test]
  async fn search_reference_name_without_seq_range() {
    with_local_storage(|storage| async move {
      let search = BamSearch::new(storage.clone());
      let query = Query::new("htsnexus_test_NA12878", Format::Bam).with_reference_name("20");
      let response = search.search(query).await;
      println!("{:#?}", response);

      let expected_response = Ok(Response::new(
        Format::Bam,
<<<<<<< HEAD
        vec![Url::new(expected_url()).await
          .with_headers(Headers::default().with_header("Range", "bytes=977196-2128165"))],
=======
        vec![
          Url::new(expected_url())
            .with_headers(Headers::default().with_header("Range", "bytes=0-4667")),
          Url::new(expected_url())
            .with_headers(Headers::default().with_header("Range", "bytes=977196-2128165")),
          Url::new(expected_bgzf_eof_data_url()).with_class(Body),
        ],
>>>>>>> 75aed476
      ));
      assert_eq!(response, expected_response)
    })
    .await;
  }

  #[tokio::test]
  async fn search_reference_name_with_seq_range() {
    with_local_storage(|storage| async move {
      let search = BamSearch::new(storage.clone());
      let query = Query::new("htsnexus_test_NA12878", Format::Bam)
        .with_reference_name("11")
        .with_start(5015000)
        .with_end(5050000);
      let response = search.search(query).await;
      println!("{:#?}", response);

      let expected_response = Ok(Response::new(
        Format::Bam,
        vec![
<<<<<<< HEAD
          Url::new(expected_url()).await
=======
          Url::new(expected_url())
            .with_headers(Headers::default().with_header("Range", "bytes=0-4667")),
          Url::new(expected_url())
>>>>>>> 75aed476
            .with_headers(Headers::default().with_header("Range", "bytes=256721-647345")),
          Url::new(expected_url()).await
            .with_headers(Headers::default().with_header("Range", "bytes=824361-842100")),
          Url::new(expected_url()).await
            .with_headers(Headers::default().with_header("Range", "bytes=977196-996014")),
          Url::new(expected_bgzf_eof_data_url()).with_class(Body),
        ],
      ));
      assert_eq!(response, expected_response)
    })
    .await;
  }

  #[tokio::test]
  async fn search_header() {
    with_local_storage(|storage| async move {
      let search = BamSearch::new(storage.clone());
      let query = Query::new("htsnexus_test_NA12878", Format::Bam).with_class(Class::Header);
      let response = search.search(query).await;
      println!("{:#?}", response);

      let expected_response = Ok(Response::new(
        Format::Bam,
        vec![Url::new(expected_url()).await
          .with_headers(Headers::default().with_header("Range", "bytes=0-4667"))
          .with_class(Class::Header)],
      ));
      assert_eq!(response, expected_response)
    })
    .await;
  }

  pub(crate) async fn with_local_storage<F, Fut>(test: F)
  where
    F: FnOnce(Arc<LocalStorage<HttpsFormatter>>) -> Fut,
    Fut: Future<Output = ()>,
  {
    let base_path = std::env::current_dir()
      .unwrap()
      .parent()
      .unwrap()
      .join("data/bam");
    test(Arc::new(
      LocalStorage::new(
        base_path,
        RegexResolver::new(".*", "$0").unwrap(),
        HttpsFormatter::new("127.0.0.1", "8081").unwrap(),
      )
      .unwrap(),
    ))
    .await
  }

  pub(crate) fn expected_url() -> String {
    "https://127.0.0.1:8081/data/htsnexus_test_NA12878.bam".to_string()
  }
}<|MERGE_RESOLUTION|>--- conflicted
+++ resolved
@@ -210,16 +210,11 @@
 
       let expected_response = Ok(Response::new(
         Format::Bam,
-<<<<<<< HEAD
-        vec![Url::new(expected_url()).await
-          .with_headers(Headers::default().with_header("Range", "bytes=4668-2596798"))],
-=======
         vec![
-          Url::new(expected_url())
+          Url::new(expected_url()).await
             .with_headers(Headers::default().with_header("Range", "bytes=0-2596770")),
-          Url::new(expected_bgzf_eof_data_url()).with_class(Body),
+          Url::new(expected_bgzf_eof_data_url()).await.with_class(Body),
         ],
->>>>>>> 75aed476
       ));
       assert_eq!(response, expected_response)
     })
@@ -236,18 +231,13 @@
 
       let expected_response = Ok(Response::new(
         Format::Bam,
-<<<<<<< HEAD
-        vec![Url::new(expected_url()).await
-          .with_headers(Headers::default().with_header("Range", "bytes=2060795-2596798"))],
-=======
         vec![
-          Url::new(expected_url())
+          Url::new(expected_url()).await
             .with_headers(Headers::default().with_header("Range", "bytes=0-4667")),
-          Url::new(expected_url())
+          Url::new(expected_url()).await
             .with_headers(Headers::default().with_header("Range", "bytes=2060795-2596770")),
-          Url::new(expected_bgzf_eof_data_url()).with_class(Body),
+          Url::new(expected_bgzf_eof_data_url()).await.with_class(Body),
         ],
->>>>>>> 75aed476
       ));
       assert_eq!(response, expected_response)
     })
@@ -264,18 +254,13 @@
 
       let expected_response = Ok(Response::new(
         Format::Bam,
-<<<<<<< HEAD
-        vec![Url::new(expected_url()).await
-          .with_headers(Headers::default().with_header("Range", "bytes=977196-2128165"))],
-=======
         vec![
-          Url::new(expected_url())
+          Url::new(expected_url()).await
             .with_headers(Headers::default().with_header("Range", "bytes=0-4667")),
-          Url::new(expected_url())
+          Url::new(expected_url()).await
             .with_headers(Headers::default().with_header("Range", "bytes=977196-2128165")),
-          Url::new(expected_bgzf_eof_data_url()).with_class(Body),
+          Url::new(expected_bgzf_eof_data_url()).await.with_class(Body),
         ],
->>>>>>> 75aed476
       ));
       assert_eq!(response, expected_response)
     })
@@ -296,13 +281,9 @@
       let expected_response = Ok(Response::new(
         Format::Bam,
         vec![
-<<<<<<< HEAD
-          Url::new(expected_url()).await
-=======
-          Url::new(expected_url())
+          Url::new(expected_url()).await
             .with_headers(Headers::default().with_header("Range", "bytes=0-4667")),
-          Url::new(expected_url())
->>>>>>> 75aed476
+          Url::new(expected_url()).await
             .with_headers(Headers::default().with_header("Range", "bytes=256721-647345")),
           Url::new(expected_url()).await
             .with_headers(Headers::default().with_header("Range", "bytes=824361-842100")),
