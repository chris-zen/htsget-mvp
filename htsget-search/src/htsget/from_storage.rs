--- conflicted
+++ resolved
@@ -71,8 +71,6 @@
   pub fn storage(&self) -> Arc<S> {
     Arc::clone(&self.storage_ref)
   }
-<<<<<<< HEAD
-=======
 }
 
 #[cfg(feature = "s3-storage")]
@@ -142,5 +140,4 @@
     })
     .await;
   }
->>>>>>> ca659619
 }