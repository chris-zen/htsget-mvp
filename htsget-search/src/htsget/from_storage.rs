--- conflicted
+++ resolved
@@ -126,16 +126,11 @@
 
       let expected_response = Ok(Response::new(
         Format::Bam,
-<<<<<<< HEAD
-        vec![Url::new(bam_expected_url()).await
-          .with_headers(Headers::default().with_header("Range", "bytes=4668-2596798"))],
-=======
         vec![
-          Url::new(bam_expected_url())
+          Url::new(bam_expected_url()).await
             .with_headers(Headers::default().with_header("Range", "bytes=0-2596770")),
-          Url::new(expected_bgzf_eof_data_url()).with_class(Body),
+          Url::new(expected_bgzf_eof_data_url()).await.with_class(Body),
         ],
->>>>>>> 75aed476
       ));
       assert_eq!(response, expected_response)
     })
@@ -153,16 +148,11 @@
 
       let expected_response = Ok(Response::new(
         Format::Vcf,
-<<<<<<< HEAD
-        vec![Url::new(vcf_expected_url(filename)).await
-          .with_headers(Headers::default().with_header("Range", "bytes=0-822"))],
-=======
         vec![
-          Url::new(vcf_expected_url(filename))
+          Url::new(vcf_expected_url(filename)).await
             .with_headers(Headers::default().with_header("Range", "bytes=0-822")),
-          Url::new(expected_bgzf_eof_data_url()).with_class(Body),
+          Url::new(expected_bgzf_eof_data_url()).await.with_class(Body),
         ],
->>>>>>> 75aed476
       ));
       assert_eq!(response, expected_response)
     })
