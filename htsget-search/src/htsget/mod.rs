//! Module providing a representation of the HtsGet specification.
//!
//! Based on the [HtsGet Specification](https://samtools.github.io/hts-specs/htsget.html).
//!

use core::fmt;
use std::collections::HashMap;
use std::fmt::Formatter;
use std::io;

use thiserror::Error;
use tokio::task::JoinError;

#[cfg(feature = "async")]
pub use async_htsget::*;

use crate::storage::StorageError;

#[cfg(feature = "async")]
pub mod async_htsget;
#[cfg(feature = "async")]
pub mod bam_search;
#[cfg(feature = "async")]
pub mod bcf_search;
pub mod blocking;
#[cfg(feature = "async")]
pub mod cram_search;
#[cfg(feature = "async")]
pub mod from_storage;
#[cfg(feature = "async")]
pub mod search;
#[cfg(feature = "async")]
pub mod vcf_search;

type Result<T> = core::result::Result<T, HtsGetError>;

#[derive(Error, Debug, PartialEq)]
pub enum HtsGetError {
  #[error("Not found: {0}")]
  NotFound(String),

  #[error("Unsupported Format: {0}")]
  UnsupportedFormat(String),

  #[error("Invalid input: {0}")]
  InvalidInput(String),

  #[error("Invalid range: {0}")]
  InvalidRange(String),

  #[error("IO error: {0}")]
  IoError(String),

  #[error("Parsing error: {0}")]
  ParseError(String),

  #[error("Concurrency error: {0}")]
  ConcurrencyError(String),
}

impl HtsGetError {
  pub fn not_found<S: Into<String>>(message: S) -> Self {
    Self::NotFound(message.into())
  }

  pub fn unsupported_format<S: Into<String>>(format: S) -> Self {
    Self::UnsupportedFormat(format.into())
  }

  pub fn invalid_input<S: Into<String>>(message: S) -> Self {
    Self::InvalidInput(message.into())
  }

  pub fn invalid_range<S: Into<String>>(message: S) -> Self {
    Self::InvalidRange(message.into())
  }

  pub fn io_error<S: Into<String>>(message: S) -> Self {
    Self::IoError(message.into())
  }

  pub fn parse_error<S: Into<String>>(message: S) -> Self {
    Self::ParseError(message.into())
  }

  pub fn concurrency_error<S: Into<String>>(message: S) -> Self {
    Self::ConcurrencyError(message.into())
  }
}

impl From<StorageError> for HtsGetError {
  fn from(err: StorageError) -> Self {
    match err {
      StorageError::KeyNotFound(key) => {
        Self::NotFound(format!("Key not found in storage: {}", key))
      }
      StorageError::InvalidKey(key) => {
        Self::InvalidInput(format!("Wrong key derived from ID: {}", key))
      }
<<<<<<< HEAD
      StorageError::IoError(e, key) => Self::IoError(format!("Io error: {}, from ID: {}", e, key)),
=======

      #[cfg(feature = "aws")]
      StorageError::AwsError { .. } => Self::IoError(format!("AWS error: {:?}", err)),
>>>>>>> c5927428
    }
  }
}

impl From<JoinError> for HtsGetError {
  fn from(err: JoinError) -> Self {
    Self::concurrency_error(err.to_string())
  }
}

impl From<io::Error> for HtsGetError {
  fn from(err: io::Error) -> Self {
    Self::io_error(err.to_string())
  }
}

/// A query contains all the parameters that can be used when requesting
/// a search for either of `reads` or `variants`.
#[derive(Debug, PartialEq)]
pub struct Query {
  pub id: String,
  pub format: Option<Format>,
  pub class: Class,
  /// Reference name
  pub reference_name: Option<String>,
  /// The start and end positions are 0-based. [start, end)  
  pub start: Option<u32>,
  pub end: Option<u32>,
  pub fields: Fields,
  pub tags: Tags,
  pub no_tags: Option<Vec<String>>,
}

impl Query {
  pub fn new(id: impl Into<String>) -> Self {
    Self {
      id: id.into(),
      format: None,
      class: Class::Body,
      reference_name: None,
      start: None,
      end: None,
      fields: Fields::All,
      tags: Tags::All,
      no_tags: None,
    }
  }

  pub fn with_format(mut self, format: Format) -> Self {
    self.format = Some(format);
    self
  }

  pub fn with_class(mut self, class: Class) -> Self {
    self.class = class;
    self
  }

  pub fn with_reference_name(mut self, reference_name: impl Into<String>) -> Self {
    self.reference_name = Some(reference_name.into());
    self
  }

  pub fn with_start(mut self, start: u32) -> Self {
    self.start = Some(start);
    self
  }

  pub fn with_end(mut self, end: u32) -> Self {
    self.end = Some(end);
    self
  }

  pub fn with_fields(mut self, fields: Fields) -> Self {
    self.fields = fields;
    self
  }

  pub fn with_tags(mut self, tags: Tags) -> Self {
    self.tags = tags;
    self
  }

  pub fn with_no_tags(mut self, no_tags: Vec<impl Into<String>>) -> Self {
    self.no_tags = Some(no_tags.into_iter().map(|field| field.into()).collect());
    self
  }
}

/// An enumeration with all the possible formats.
#[derive(Debug, PartialEq)]
pub enum Format {
  Bam,
  Cram,
  Vcf,
  Bcf,
  Unsupported(String),
}

impl From<Format> for String {
  fn from(format: Format) -> Self {
    match format {
      Format::Bam => "BAM".to_string(),
      Format::Cram => "CRAM".to_string(),
      Format::Vcf => "VCF".to_string(),
      Format::Bcf => "BCF".to_string(),
      Format::Unsupported(format) => format,
    }
  }
}

impl fmt::Display for Format {
  fn fmt(&self, f: &mut Formatter<'_>) -> std::fmt::Result {
    match self {
      Format::Bam => write!(f, "BAM"),
      Format::Cram => write!(f, "CRAM"),
      Format::Vcf => write!(f, "VCF"),
      Format::Bcf => write!(f, "BCF"),
      Format::Unsupported(format) => write!(f, "{}", format),
    }
  }
}

#[derive(Debug, PartialEq, Clone)]
pub enum Class {
  Header,
  Body,
}

/// Possible values for the fields parameter.
#[derive(Debug, PartialEq)]
pub enum Fields {
  /// Include all fields
  All,
  /// List of fields to include
  List(Vec<String>),
}

/// Possible values for the tags parameter.
#[derive(Debug, PartialEq)]
pub enum Tags {
  /// Include all tags
  All,
  /// List of tags to include
  List(Vec<String>),
}

/// The headers that need to be supplied when requesting data from a url.
#[derive(Debug, Default, PartialEq)]
pub struct Headers(HashMap<String, String>);

impl Headers {
  pub fn new(headers: HashMap<String, String>) -> Self {
    Self(headers)
  }

  pub fn with_header<K: Into<String>, V: Into<String>>(mut self, key: K, value: V) -> Self {
    self.0.insert(key.into(), value.into());
    self
  }

  pub fn is_empty(&self) -> bool {
    self.0.is_empty()
  }

  pub fn insert<K: Into<String>, V: Into<String>>(&mut self, key: K, value: V) {
    self.0.insert(key.into(), value.into());
  }

  pub fn get_inner(self) -> HashMap<String, String> {
    self.0
  }
}

/// A url from which raw data can be retrieved.
#[derive(Debug, PartialEq)]
pub struct Url {
  pub url: String,
  pub headers: Option<Headers>,
  pub class: Class,
}

impl Url {
  pub fn new<S: Into<String>>(url: S) -> Self {
    Self {
      url: url.into(),
      headers: None,
      class: Class::Body,
    }
  }

  pub fn with_headers(mut self, headers: Headers) -> Self {
    self.headers = Some(headers).filter(|h| !h.is_empty());
    self
  }

  pub fn with_class(mut self, class: Class) -> Self {
    self.class = class;
    self
  }
}

/// The response for a HtsGet query.
#[derive(Debug, PartialEq)]
pub struct Response {
  pub format: Format,
  pub urls: Vec<Url>,
}

impl Response {
  pub fn new(format: Format, urls: Vec<Url>) -> Self {
    Self { format, urls }
  }
}

#[cfg(test)]
mod tests {
  use super::*;

  #[test]
  fn htsget_error_not_found() {
    let result = HtsGetError::not_found("error");
    assert!(matches!(result, HtsGetError::NotFound(message) if message == "error"));
  }

  #[test]
  fn htsget_error_unsupported_format() {
    let result = HtsGetError::unsupported_format("error");
    assert!(matches!(result, HtsGetError::UnsupportedFormat(message) if message == "error"));
  }

  #[test]
  fn htsget_error_invalid_input() {
    let result = HtsGetError::invalid_input("error");
    assert!(matches!(result, HtsGetError::InvalidInput(message) if message == "error"));
  }

  #[test]
  fn htsget_error_invalid_range() {
    let result = HtsGetError::invalid_range("error");
    assert!(matches!(result, HtsGetError::InvalidRange(message) if message == "error"));
  }

  #[test]
  fn htsget_error_io_error() {
    let result = HtsGetError::io_error("error");
    assert!(matches!(result, HtsGetError::IoError(message) if message == "error"));
  }

  #[test]
  fn htsget_error_parse_error() {
    let result = HtsGetError::parse_error("error");
    assert!(matches!(result, HtsGetError::ParseError(message) if message == "error"));
  }

  #[test]
  fn htsget_error_concurrency_error() {
    let result = HtsGetError::concurrency_error("error");
    assert!(matches!(result, HtsGetError::ConcurrencyError(message) if message == "error"));
  }

  #[test]
  fn htsget_error_from_storage_not_found() {
    let result = HtsGetError::from(StorageError::KeyNotFound("error".to_string()));
    assert!(matches!(result, HtsGetError::NotFound(_)));
  }

  #[test]
  fn htsget_error_from_storage_invalid_key() {
    let result = HtsGetError::from(StorageError::InvalidKey("error".to_string()));
    assert!(matches!(result, HtsGetError::InvalidInput(_)));
  }

  #[test]
  fn query_new() {
    let result = Query::new("NA12878");
    assert_eq!(result.id, "NA12878");
  }

  #[test]
  fn query_with_format() {
    let result = Query::new("NA12878").with_format(Format::Bam);
    assert_eq!(result.format, Some(Format::Bam));
  }

  #[test]
  fn query_with_class() {
    let result = Query::new("NA12878").with_class(Class::Header);
    assert_eq!(result.class, Class::Header);
  }

  #[test]
  fn query_with_reference_name() {
    let result = Query::new("NA12878").with_reference_name("chr1");
    assert_eq!(result.reference_name, Some("chr1".to_string()));
  }

  #[test]
  fn query_with_start() {
    let result = Query::new("NA12878").with_start(0);
    assert_eq!(result.start, Some(0));
  }

  #[test]
  fn query_with_end() {
    let result = Query::new("NA12878").with_end(0);
    assert_eq!(result.end, Some(0));
  }

  #[test]
  fn query_with_fields() {
    let result = Query::new("NA12878")
      .with_fields(Fields::List(vec!["QNAME".to_string(), "FLAG".to_string()]));
    assert_eq!(
      result.fields,
      Fields::List(vec!["QNAME".to_string(), "FLAG".to_string()])
    );
  }

  #[test]
  fn query_with_tags() {
    let result = Query::new("NA12878").with_tags(Tags::All);
    assert_eq!(result.tags, Tags::All);
  }

  #[test]
  fn query_with_no_tags() {
    let result = Query::new("NA12878").with_no_tags(vec!["RG", "OQ"]);
    assert_eq!(
      result.no_tags,
      Some(vec!["RG".to_string(), "OQ".to_string()])
    );
  }

  #[test]
  fn format_from_bam() {
    let result = String::from(Format::Bam);
    assert_eq!(result, "BAM");
  }

  #[test]
  fn format_from_cram() {
    let result = String::from(Format::Cram);
    assert_eq!(result, "CRAM");
  }

  #[test]
  fn format_from_vcf() {
    let result = String::from(Format::Vcf);
    assert_eq!(result, "VCF");
  }

  #[test]
  fn format_from_bcf() {
    let result = String::from(Format::Bcf);
    assert_eq!(result, "BCF");
  }

  #[test]
  fn headers_with_header() {
    let header = Headers::new(HashMap::new()).with_header("Range", "bytes=0-1023");
    let result = header.0.get("Range");
    assert_eq!(result, Some(&"bytes=0-1023".to_string()));
  }

  #[test]
  fn headers_is_empty() {
    assert!(Headers::new(HashMap::new()).is_empty());
  }

  #[test]
  fn headers_insert() {
    let mut header = Headers::new(HashMap::new());
    header.insert("Range", "bytes=0-1023");
    let result = header.0.get("Range");
    assert_eq!(result, Some(&"bytes=0-1023".to_string()));
  }

  #[test]
  fn url_with_headers() {
    let result = Url::new("data:application/vnd.ga4gh.bam;base64,QkFNAQ==")
      .with_headers(Headers::new(HashMap::new()));
    assert_eq!(result.headers, None);
  }

  #[test]
  fn url_with_class() {
    let result =
      Url::new("data:application/vnd.ga4gh.bam;base64,QkFNAQ==").with_class(Class::Header);
    assert_eq!(result.class, Class::Header);
  }

  #[test]
  fn response_new() {
    let result = Response::new(
      Format::Bam,
      vec![Url::new("data:application/vnd.ga4gh.bam;base64,QkFNAQ==")],
    );
    assert_eq!(result.format, Format::Bam);
    assert_eq!(
      result.urls,
      vec![Url::new("data:application/vnd.ga4gh.bam;base64,QkFNAQ==")]
    );
  }
}<|MERGE_RESOLUTION|>--- conflicted
+++ resolved
@@ -97,13 +97,10 @@
       StorageError::InvalidKey(key) => {
         Self::InvalidInput(format!("Wrong key derived from ID: {}", key))
       }
-<<<<<<< HEAD
       StorageError::IoError(e, key) => Self::IoError(format!("Io error: {}, from ID: {}", e, key)),
-=======
 
       #[cfg(feature = "aws")]
       StorageError::AwsError { .. } => Self::IoError(format!("AWS error: {:?}", err)),
->>>>>>> c5927428
     }
   }
 }
