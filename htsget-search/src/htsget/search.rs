//! The following file defines commonalities between all the file formats. While each format has
//! its own particularities, there are many shared components that can be abstracted.
//!
//! The generic types represent the specifics of the formats, and allow the abstractions to be made,
//! where the names of the types indicate their purpose.
//!

use std::collections::HashSet;
use std::fmt::Display;
use std::str::FromStr;
use std::sync::Arc;

use async_trait::async_trait;
use futures::StreamExt;
use futures_util::stream::FuturesOrdered;
use noodles::bgzf::gzi;
use noodles::csi::index::reference_sequence::bin::Chunk;
use noodles::csi::{BinningIndex, BinningIndexReferenceSequence};
use tokio::io;
use tokio::io::{AsyncRead, BufReader};
use tokio::select;
use tokio::task::JoinHandle;
use tracing::{instrument, trace, trace_span, Instrument};

use crate::htsget::Class::Body;
use crate::storage::{DataBlock, GetOptions};
use crate::{
  htsget::{Class, Format, HtsGetError, Query, Response, Result},
  storage::{BytesPosition, RangeUrlOptions, Storage},
};

// § 4.1.2 End-of-file marker <https://samtools.github.io/hts-specs/SAMv1.pdf>.
pub(crate) static BGZF_EOF: &[u8] = &[
  0x1f, 0x8b, 0x08, 0x04, 0x00, 0x00, 0x00, 0x00, 0x00, 0xff, 0x06, 0x00, 0x42, 0x43, 0x02, 0x00,
  0x1b, 0x00, 0x03, 0x00, 0x00, 0x00, 0x00, 0x00, 0x00, 0x00, 0x00, 0x00,
];

/// Helper function to find the first non-none value from a set of futures.
pub(crate) async fn find_first<T>(
  msg: &str,
  mut futures: FuturesOrdered<JoinHandle<Option<T>>>,
) -> Result<T> {
  let mut result = None;
  loop {
    select! {
      Some(next) = futures.next() => {
        if let Some(next) = next.map_err(HtsGetError::from)? {
          result = Some(next);
          break;
        }
      },
      else => break
    }
  }
  result.ok_or_else(|| HtsGetError::not_found(msg))
}

/// [SearchAll] represents searching bytes ranges that are applicable to all formats. Specifically,
/// range for the whole file, and the header.
///
/// [S] is the storage type.
/// [ReaderType] is the inner type used for [Reader].
/// [ReferenceSequence] is the reference sequence type of the format's index.
/// [Index] is the format's index type.
/// [Reader] is the format's reader type.
/// [Header] is the format's header type.
#[async_trait]
pub trait SearchAll<S, ReaderType, ReferenceSequence, Index, Reader, Header>
where
  Index: Send + Sync,
{
  /// This returns mapped and placed unmapped ranges.
  async fn get_byte_ranges_for_all(&self, query: &Query) -> Result<Vec<BytesPosition>>;

  /// Get the offset in the file of the end of the header.
  async fn get_header_end_offset(&self, index: &Index) -> Result<u64>;

  /// Returns the header bytes range.
  #[instrument(level = "trace", skip_all)]
  async fn get_byte_ranges_for_header(&self, index: &Index) -> Result<BytesPosition> {
    trace!("getting byte ranges for header");
    Ok(
      BytesPosition::default()
        .with_end(self.get_header_end_offset(index).await?)
        .with_class(Class::Header),
    )
  }

  /// Get the eof marker for this format.
  fn get_eof_marker(&self) -> &[u8];

  /// Get the eof data block for this format.
  fn get_eof_data_block(&self) -> Option<DataBlock>;
}

/// [SearchReads] represents searching bytes ranges for the reads endpoint.
///
/// [S] is the storage type.
/// [ReaderType] is the inner type used for [Reader].
/// [ReferenceSequence] is the reference sequence type of the format's index.
/// [Index] is the format's index type.
/// [Reader] is the format's reader type.
/// [Header] is the format's header type.
#[async_trait]
pub trait SearchReads<S, ReaderType, ReferenceSequence, Index, Reader, Header>:
  Search<S, ReaderType, ReferenceSequence, Index, Reader, Header>
where
  S: Storage<Streamable = ReaderType> + Send + Sync + 'static,
  ReaderType: AsyncRead + Unpin + Send + Sync,
  Reader: Send,
  Header: FromStr + Send + Sync,
  <Header as FromStr>::Err: Display,
  Index: Send + Sync,
{
  /// Get reference sequence from name.
  async fn get_reference_sequence_from_name<'b>(
    &self,
    header: &'b Header,
    name: &str,
  ) -> Option<usize>;

  /// Get unplaced unmapped ranges.
  async fn get_byte_ranges_for_unmapped_reads(
    &self,
    query: &Query,
    index: &Index,
  ) -> Result<Vec<BytesPosition>>;

  /// Get reads ranges for a reference sequence implementation.
  async fn get_byte_ranges_for_reference_sequence(
    &self,
    ref_seq_id: usize,
    query: &Query,
    index: &Index,
  ) -> Result<Vec<BytesPosition>>;

  ///Get reads for a given reference name and an optional sequence range.
  async fn get_byte_ranges_for_reference_name_reads(
    &self,
    reference_name: &str,
    index: &Index,
    header: &Header,
    query: &Query,
  ) -> Result<Vec<BytesPosition>> {
    if reference_name == "*" {
      return self.get_byte_ranges_for_unmapped_reads(query, index).await;
    }

    let maybe_ref_seq = self
      .get_reference_sequence_from_name(header, reference_name)
      .await;

    let byte_ranges = match maybe_ref_seq {
      None => Err(HtsGetError::not_found(format!(
        "reference name not found: {reference_name}"
      ))),
      Some(ref_seq_id) => {
        Self::get_byte_ranges_for_reference_sequence(self, ref_seq_id, query, index).await
      }
    }?;
    Ok(byte_ranges)
  }
}

/// [Search] is the general trait that all formats implement, including functions from [SearchAll].
///
/// [S] is the storage type.
/// [ReaderType] is the inner type used for [Reader].
/// [ReferenceSequence] is the reference sequence type of the format's index.
/// [Index] is the format's index type.
/// [Reader] is the format's reader type.
/// [Header] is the format's header type.
#[async_trait]
pub trait Search<S, ReaderType, ReferenceSequence, Index, Reader, Header>:
  SearchAll<S, ReaderType, ReferenceSequence, Index, Reader, Header>
where
  S: Storage<Streamable = ReaderType> + Send + Sync + 'static,
  ReaderType: AsyncRead + Unpin + Send + Sync,
  Index: Send + Sync,
  Header: FromStr + Send + Sync,
  <Header as FromStr>::Err: Display,
  Reader: Send,
  Self: Sync + Send,
{
  fn init_reader(inner: ReaderType) -> Reader;
  async fn read_raw_header(reader: &mut Reader) -> io::Result<String>;
  async fn read_index_inner<T: AsyncRead + Unpin + Send>(inner: T) -> io::Result<Index>;

  /// Get ranges for a given reference name and an optional sequence range.
  async fn get_byte_ranges_for_reference_name(
    &self,
    reference_name: String,
    index: &Index,
    header: &Header,
    query: &Query,
  ) -> Result<Vec<BytesPosition>>;

  /// Get the storage of this format.
  fn get_storage(&self) -> Arc<S>;

  /// Get the format of this format.
  fn get_format(&self) -> Format;

  /// Get the position at the end of file marker.
  #[instrument(level = "trace", skip(self), ret)]
  async fn position_at_eof(&self, query: &Query) -> Result<u64> {
    let file_size = self
      .get_storage()
      .head(query.format().fmt_file(query.id()))
      .await?;
    Ok(
      file_size
        - u64::try_from(self.get_eof_marker().len())
          .map_err(|err| HtsGetError::InvalidInput(err.to_string()))?,
    )
  }

  /// Read the index from the key.
  #[instrument(level = "trace", skip(self))]
  async fn read_index(&self, query: &Query) -> Result<Index> {
    trace!("reading index");
    let storage = self
      .get_storage()
      .get(query.format().fmt_index(query.id()), GetOptions::default())
      .await?;
    Self::read_index_inner(storage)
      .await
      .map_err(|err| HtsGetError::io_error(format!("reading {} index: {}", self.get_format(), err)))
  }

  /// Search based on the query.
  async fn search(&self, query: Query) -> Result<Response> {
    match query.class() {
      Body => {
        let format = self.get_format();
        if format != query.format() {
          return Err(HtsGetError::unsupported_format(format!(
            "using `{}` search, but query contains `{}` format",
            format,
            query.format()
          )));
        }

        let byte_ranges = match query.reference_name().as_ref() {
          None => self.get_byte_ranges_for_all(&query).await?,
          Some(reference_name) => {
            let index = self.read_index(&query).await?;
            let header = self.get_header(&query, &index).await?;

            let mut byte_ranges = self
              .get_byte_ranges_for_reference_name(
                reference_name.to_string(),
                &index,
                &header,
                &query,
              )
              .await?;
            byte_ranges.push(self.get_byte_ranges_for_header(&index).await?);

            byte_ranges
          }
        };

        let mut blocks = DataBlock::from_bytes_positions(byte_ranges);
        if let Some(eof) = self.get_eof_data_block() {
          blocks.push(eof);
        }

        self.build_response(&query, blocks).await
      }
      Class::Header => {
        let index = self.read_index(&query).await?;
        let header_byte_ranges = self.get_byte_ranges_for_header(&index).await?;

        self
          .build_response(
            &query,
            DataBlock::from_bytes_positions(vec![header_byte_ranges]),
          )
          .await
      }
    }
  }

  /// Build the response from the query using urls.
  #[instrument(level = "trace", skip(self, byte_ranges))]
  async fn build_response(&self, query: &Query, byte_ranges: Vec<DataBlock>) -> Result<Response> {
    trace!("building response");
    let mut storage_futures = FuturesOrdered::new();
    for block in DataBlock::update_classes(byte_ranges) {
      match block {
        DataBlock::Range(range) => {
          let storage = self.get_storage();
          let query_owned = query.clone();
          storage_futures.push_back(tokio::spawn(async move {
            storage
              .range_url(
                query_owned.format().fmt_file(query_owned.id()),
                RangeUrlOptions::from(range),
              )
              .await
          }));
        }
        DataBlock::Data(data, class) => {
          storage_futures.push_back(tokio::spawn(async move { Ok(S::data_url(data, class)) }));
        }
      }
    }
    let mut urls = Vec::new();
    loop {
      select! {
        Some(next) = storage_futures.next() => urls.push(next.map_err(HtsGetError::from)?.map_err(HtsGetError::from)?),
        else => break
      }
    }
    return Ok(Response::new(query.format(), urls));
  }

  /// Get the header from the file specified by the id and format.
  #[instrument(level = "trace", skip(self, index))]
  async fn get_header(&self, query: &Query, index: &Index) -> Result<Header> {
    trace!("getting header");
    let get_options =
      GetOptions::default().with_range(self.get_byte_ranges_for_header(index).await?);
    let reader_type = self
      .get_storage()
      .get(query.format().fmt_file(query.id()), get_options)
      .await?;
    let mut reader = Self::init_reader(reader_type);

    Self::read_raw_header(&mut reader)
      .await
      .map_err(|err| {
        HtsGetError::io_error(format!("reading `{}` header: {}", self.get_format(), err))
      })?
      .parse::<Header>()
      .map_err(|err| {
        HtsGetError::parse_error(format!("parsing `{}` header: {}", self.get_format(), err))
      })
  }
}

/// The [BgzfSearch] trait defines commonalities for the formats that use a binning index, specifically
/// BAM, BCF, and VCF.
///
/// [S] is the storage type.
/// [ReaderType] is the inner type used for [Reader].
/// [ReferenceSequence] is the reference sequence type of the format's index.
/// [Index] is the format's index type.
/// [Reader] is the format's reader type.
/// [Header] is the format's header type.
#[async_trait]
pub trait BgzfSearch<S, ReaderType, ReferenceSequence, Index, Reader, Header>:
  Search<S, ReaderType, ReferenceSequence, Index, Reader, Header>
where
  S: Storage<Streamable = ReaderType> + Send + Sync + 'static,
  ReaderType: AsyncRead + Unpin + Send + Sync,
  Reader: Send + Sync,
  ReferenceSequence: BinningIndexReferenceSequence,
  Index: BinningIndex + BinningIndexExt + Send + Sync,
  Header: FromStr + Send + Sync,
  <Header as FromStr>::Err: Display,
{
  #[instrument(level = "trace", skip_all)]
  fn index_positions(index: &Index) -> Vec<u64> {
    trace!("getting possible index positions");
    let mut positions = HashSet::new();

    // Its probably most robust to search through all chunks in all reference sequences.
    // See https://github.com/samtools/htslib/issues/1482
    positions.extend(
      index
        .get_all_chunks()
        .iter()
        .flat_map(|chunk| [chunk.start().compressed(), chunk.end().compressed()]),
    );
    positions.extend(
      index
        .reference_sequences()
        .iter()
        .filter_map(|ref_seq| ref_seq.metadata())
        .flat_map(|metadata| {
          [
            metadata.start_position().compressed(),
            metadata.end_position().compressed(),
          ]
        }),
    );

    positions.remove(&0);
    let mut positions: Vec<u64> = positions.into_iter().collect();
    positions.sort_unstable();
    positions
  }

  /// Get ranges for a reference sequence for the bgzf format.
  #[instrument(level = "trace", skip_all)]
  async fn get_byte_ranges_for_reference_sequence_bgzf(
    &self,
    query: &Query,
    ref_seq_id: usize,
    index: &Index,
  ) -> Result<Vec<BytesPosition>> {
    let chunks: Result<Vec<Chunk>> = trace_span!("querying chunks").in_scope(|| {
      trace!(id = ?query.id(), ref_seq_id = ?ref_seq_id, "querying chunks");
      let mut chunks = index
<<<<<<< HEAD
        .query(ref_seq_id, query.interval.into_one_based()?)
        .map_err(|err| HtsGetError::InvalidRange(format!("querying range: {err}")))?;
=======
        .query(ref_seq_id, query.interval().into_one_based()?)
        .map_err(|err| HtsGetError::InvalidRange(format!("querying range: {}", err)))?;
>>>>>>> 5f0ea195

      if chunks.is_empty() {
        return Err(HtsGetError::NotFound(
          "could not find byte ranges for reference sequence".to_string(),
        ));
      }

      trace!(id = ?query.id(), ref_seq_id = ?ref_seq_id, "sorting chunks");
      chunks.sort_unstable_by_key(|a| a.end().compressed());

      Ok(chunks)
    });

    let gzi_data = self
      .get_storage()
      .get(query.format().fmt_gzi(query.id())?, GetOptions::default())
      .await;
    let byte_ranges: Vec<BytesPosition> = match gzi_data {
      Ok(gzi_data) => {
        let span = trace_span!("reading gzi");
        let gzi: Result<Vec<u64>> = async {
          trace!(id = ?query.id(), "reading gzi");
          let mut gzi: Vec<u64> = gzi::AsyncReader::new(BufReader::new(gzi_data))
            .read_index()
            .await?
            .into_iter()
            .map(|(compressed, _)| compressed)
            .collect();

          trace!(id = ?query.id(), "sorting gzi");
          gzi.sort_unstable();
          Ok(gzi)
        }
        .instrument(span)
        .await;

        self
          .bytes_positions_from_chunks(query, chunks?.into_iter(), gzi?.into_iter())
          .await?
      }
      Err(_) => {
        self
          .bytes_positions_from_chunks(
            query,
            chunks?.into_iter(),
            Self::index_positions(index).into_iter(),
          )
          .await?
      }
    };

    Ok(byte_ranges)
  }

  /// Assumes sorted chunks by compressed end position, and sorted positions.
  #[instrument(level = "trace", skip(self, chunks, positions))]
  async fn bytes_positions_from_chunks<'a>(
    &self,
    query: &Query,
    chunks: impl Iterator<Item = Chunk> + Send + 'a,
    mut positions: impl Iterator<Item = u64> + Send + 'a,
  ) -> Result<Vec<BytesPosition>> {
    trace!("processing index and chunks");

    let mut end_position: Option<u64> = None;
    let mut bytes_positions = Vec::new();
    let mut maybe_end: Option<u64> = None;

    let mut append_position = |chunk: Chunk, end: u64| {
      bytes_positions.push(
        BytesPosition::default()
          .with_start(chunk.start().compressed())
          .with_end(end)
          .with_class(Body),
      );
    };

    for chunk in chunks {
      match maybe_end {
        Some(pos) if pos > chunk.end().compressed() => {
          append_position(chunk, pos);
          continue;
        }
        _ => {}
      }

      maybe_end = positions.find(|pos| pos > &chunk.end().compressed());

      let end = match maybe_end {
        None => match end_position {
          None => {
            let pos = self.position_at_eof(query).await?;
            end_position = Some(pos);
            pos
          }
          Some(pos) => pos,
        },
        Some(pos) => pos,
      };

      append_position(chunk, end);
    }

    Ok(bytes_positions)
  }

  /// Get unmapped bytes ranges.
  async fn get_byte_ranges_for_unmapped(
    &self,
    _query: &Query,
    _index: &Index,
  ) -> Result<Vec<BytesPosition>> {
    Ok(Vec::new())
  }
}

#[async_trait]
impl<S, ReaderType, ReferenceSequence, Index, Reader, Header, T>
  SearchAll<S, ReaderType, ReferenceSequence, Index, Reader, Header> for T
where
  S: Storage<Streamable = ReaderType> + Send + Sync + 'static,
  ReaderType: AsyncRead + Unpin + Send + Sync,
  Reader: Send + Sync,
  Header: FromStr + Send + Sync,
  <Header as FromStr>::Err: Display,
  ReferenceSequence: BinningIndexReferenceSequence + Sync,
  Index: BinningIndex + BinningIndexExt + Send + Sync,
  T: BgzfSearch<S, ReaderType, ReferenceSequence, Index, Reader, Header> + Send + Sync,
{
  #[instrument(level = "debug", skip(self), ret)]
  async fn get_byte_ranges_for_all(&self, query: &Query) -> Result<Vec<BytesPosition>> {
    Ok(vec![
      BytesPosition::default().with_end(self.position_at_eof(query).await?)
    ])
  }

  #[instrument(level = "trace", skip_all, ret)]
  async fn get_header_end_offset(&self, index: &Index) -> Result<u64> {
    Self::index_positions(index)
      .into_iter()
      .next()
      .ok_or_else(|| {
        HtsGetError::io_error(format!(
          "finding header offset in `{}` index",
          self.get_format()
        ))
      })
  }

  fn get_eof_marker(&self) -> &[u8] {
    BGZF_EOF
  }

  fn get_eof_data_block(&self) -> Option<DataBlock> {
    Some(DataBlock::Data(Vec::from(BGZF_EOF), Some(Body)))
  }
}

/// Extension trait for binning indicies.
pub trait BinningIndexExt {
  /// Get all chunks associated with this index from the reference sequences.
  fn get_all_chunks(&self) -> Vec<&Chunk>;
}<|MERGE_RESOLUTION|>--- conflicted
+++ resolved
@@ -404,13 +404,8 @@
     let chunks: Result<Vec<Chunk>> = trace_span!("querying chunks").in_scope(|| {
       trace!(id = ?query.id(), ref_seq_id = ?ref_seq_id, "querying chunks");
       let mut chunks = index
-<<<<<<< HEAD
-        .query(ref_seq_id, query.interval.into_one_based()?)
+        .query(ref_seq_id, query.interval().into_one_based()?)
         .map_err(|err| HtsGetError::InvalidRange(format!("querying range: {err}")))?;
-=======
-        .query(ref_seq_id, query.interval().into_one_based()?)
-        .map_err(|err| HtsGetError::InvalidRange(format!("querying range: {}", err)))?;
->>>>>>> 5f0ea195
 
       if chunks.is_empty() {
         return Err(HtsGetError::NotFound(
