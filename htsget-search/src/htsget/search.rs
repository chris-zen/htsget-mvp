--- conflicted
+++ resolved
@@ -8,8 +8,8 @@
 use std::collections::BTreeSet;
 use std::sync::Arc;
 
-#[cfg(feature = "crypt4gh")]
-use async_crypt4gh::reader::builder::Builder;
+// #[cfg(feature = "crypt4gh")]
+// use async_crypt4gh::reader::builder::Builder;
 use async_trait::async_trait;
 use futures::StreamExt;
 use futures_util::stream::FuturesOrdered;
@@ -65,9 +65,10 @@
 /// [ReaderType] is the inner type used for [Reader].
 /// [ReferenceSequence] is the reference sequence type of the format's index.
 /// [Index] is the format's index type.
+/// [Reader] is the format's reader type.
 /// [Header] is the format's header type.
 #[async_trait]
-pub trait SearchAll<S, ReaderType, ReferenceSequence, Index, Header>
+pub trait SearchAll<S, ReaderType, ReferenceSequence, Index, Reader, Header>
 where
   Index: Send + Sync,
 {
@@ -99,20 +100,22 @@
 /// [ReaderType] is the inner type used for [Reader].
 /// [ReferenceSequence] is the reference sequence type of the format's index.
 /// [Index] is the format's index type.
+/// [Reader] is the format's reader type.
 /// [Header] is the format's header type.
 #[async_trait]
-pub trait SearchReads<S, ReaderType, ReferenceSequence, Index, Header>:
-  Search<S, ReaderType, ReferenceSequence, Index, Header>
+pub trait SearchReads<S, ReaderType, ReferenceSequence, Index, Reader, Header>:
+  Search<S, ReaderType, ReferenceSequence, Index, Reader, Header>
 where
   S: Storage<Streamable = ReaderType> + Send + Sync + 'static,
-  ReaderType: AsyncRead + Unpin + Send + Sync + 'static,
+  ReaderType: AsyncRead + Unpin + Send + Sync,
+  Reader: Send,
   Header: Send + Sync,
   Index: Send + Sync,
 {
   /// Get reference sequence from name.
-  async fn get_reference_sequence_from_name<'a>(
-    &self,
-    header: &'a Header,
+  async fn get_reference_sequence_from_name<'b>(
+    &self,
+    header: &'b Header,
     name: &str,
   ) -> Option<usize>;
 
@@ -165,19 +168,22 @@
 /// [ReaderType] is the inner type used for [Reader].
 /// [ReferenceSequence] is the reference sequence type of the format's index.
 /// [Index] is the format's index type.
+/// [Reader] is the format's reader type.
 /// [Header] is the format's header type.
 #[async_trait]
-pub trait Search<S, ReaderType, ReferenceSequence, Index, Header>:
-  SearchAll<S, ReaderType, ReferenceSequence, Index, Header>
+pub trait Search<S, ReaderType, ReferenceSequence, Index, Reader, Header>:
+  SearchAll<S, ReaderType, ReferenceSequence, Index, Reader, Header>
 where
   S: Storage<Streamable = ReaderType> + Send + Sync + 'static,
-  ReaderType: AsyncRead + Unpin + Send + Sync + 'static,
+  ReaderType: AsyncRead + Unpin + Send + Sync,
   Index: Send + Sync,
   Header: Send + Sync,
+  Reader: Send,
   Self: Sync + Send,
 {
-  async fn read_header<T: AsyncRead + Unpin + Send>(inner: T) -> io::Result<Header>;
-  async fn read_index<T: AsyncRead + Unpin + Send>(inner: T) -> io::Result<Index>;
+  fn init_reader(inner: ReaderType) -> Reader;
+  async fn read_header(reader: &mut Reader) -> io::Result<Header>;
+  async fn read_index_inner<T: AsyncRead + Unpin + Send>(inner: T) -> io::Result<Index>;
 
   /// Get ranges for a given reference name and an optional sequence range.
   async fn get_byte_ranges_for_reference_name(
@@ -213,7 +219,7 @@
 
   /// Read the index from the key.
   #[instrument(level = "trace", skip(self))]
-  async fn get_index(&self, query: &Query) -> Result<Index> {
+  async fn read_index(&self, query: &Query) -> Result<Index> {
     trace!("reading index");
     let storage = self
       .get_storage()
@@ -222,7 +228,7 @@
         GetOptions::new_with_default_range(query.request().headers()),
       )
       .await?;
-    Self::read_index(storage)
+    Self::read_index_inner(storage)
       .await
       .map_err(|err| HtsGetError::io_error(format!("reading {} index: {}", self.get_format(), err)))
   }
@@ -243,15 +249,10 @@
         let byte_ranges = match query.reference_name().as_ref() {
           None => self.get_byte_ranges_for_all(&query).await?,
           Some(reference_name) => {
-<<<<<<< HEAD
-            let index = self.get_index(&query).await?;
-            let header = self.get_header(&query, &index).await?;
-=======
             let index = self.read_index(&query).await?;
 
             let header_end = self.get_header_end_offset(&index).await?;
             let (header, mut reader) = self.get_header(&query, header_end).await?;
->>>>>>> 1c53909e
 
             let mut byte_ranges = self
               .get_byte_ranges_for_reference_name(
@@ -289,10 +290,6 @@
           )
           .await?;
 
-<<<<<<< HEAD
-        let index = self.get_index(&query).await?;
-        let header_byte_ranges = self.get_byte_ranges_for_header(&index).await?;
-=======
         let index = self.read_index(&query).await?;
 
         let header_end = self.get_header_end_offset(&index).await?;
@@ -301,7 +298,6 @@
         let header_byte_ranges = self
           .get_byte_ranges_for_header(&index, &header, &mut reader, &query)
           .await?;
->>>>>>> 1c53909e
 
         self
           .build_response(
@@ -365,29 +361,25 @@
       .get(query.format().fmt_file(query), get_options)
       .await?;
 
-<<<<<<< HEAD
-    #[cfg(feature = "crypt4gh")]
-    if query.is_crypt4gh() {
-      let reader = Builder::default()
-        .with_stream_length(self.position_at_eof(query).await?)
-        .build_with_reader(reader_type, vec![]);
-
-      return Self::read_header(reader).await.map_err(|err| {
-        HtsGetError::io_error(format!("reading `{}` header: {}", self.get_format(), err))
-      });
-    }
-
-    Self::read_header(reader_type).await.map_err(|err| {
-      HtsGetError::io_error(format!("reading `{}` header: {}", self.get_format(), err))
-    })
-=======
+    // todo: crypt4gh
+    // #[cfg(feature = "crypt4gh")]
+    // if query.is_crypt4gh() {
+    //   let reader = Builder::default()
+    //     .with_stream_length(self.position_at_eof(query).await?)
+    //     .build_with_reader(reader_type, vec![]);
+    //
+    //   return Self::read_header(reader).await.map_err(|err| {
+    //     HtsGetError::io_error(format!("reading `{}` header: {}", self.get_format(), err))
+    //   });
+    // }
+
+    let mut reader = Self::init_reader(reader_type);
     Ok((
       Self::read_header(&mut reader).await.map_err(|err| {
         HtsGetError::io_error(format!("reading `{}` header: {}", self.get_format(), err))
       })?,
       reader,
     ))
->>>>>>> 1c53909e
   }
 }
 
@@ -398,13 +390,15 @@
 /// [ReaderType] is the inner type used for [Reader].
 /// [ReferenceSequence] is the reference sequence type of the format's index.
 /// [Index] is the format's index type.
+/// [Reader] is the format's reader type.
 /// [Header] is the format's header type.
 #[async_trait]
-pub trait BgzfSearch<S, ReaderType, Header>:
-  Search<S, ReaderType, ReferenceSequence, Index, Header>
+pub trait BgzfSearch<S, ReaderType, Reader, Header>:
+  Search<S, ReaderType, ReferenceSequence, Index, Reader, Header>
 where
   S: Storage<Streamable = ReaderType> + Send + Sync + 'static,
-  ReaderType: AsyncRead + Unpin + Send + Sync + 'static,
+  ReaderType: AsyncRead + Unpin + Send + Sync,
+  Reader: Send + Sync,
   Header: Send + Sync,
 {
   #[instrument(level = "trace", skip_all)]
@@ -571,12 +565,14 @@
 }
 
 #[async_trait]
-impl<S, ReaderType, Header, T> SearchAll<S, ReaderType, ReferenceSequence, Index, Header> for T
+impl<S, ReaderType, Reader, Header, T>
+  SearchAll<S, ReaderType, ReferenceSequence, Index, Reader, Header> for T
 where
   S: Storage<Streamable = ReaderType> + Send + Sync + 'static,
-  ReaderType: AsyncRead + Unpin + Send + Sync + 'static,
+  ReaderType: AsyncRead + Unpin + Send + Sync,
+  Reader: Send + Sync,
   Header: Send + Sync,
-  T: BgzfSearch<S, ReaderType, Header> + Send + Sync,
+  T: BgzfSearch<S, ReaderType, Reader, Header> + Send + Sync,
 {
   #[instrument(level = "debug", skip(self), ret)]
   async fn get_byte_ranges_for_all(&self, query: &Query) -> Result<Vec<BytesPosition>> {
