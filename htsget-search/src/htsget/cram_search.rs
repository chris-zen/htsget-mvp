--- conflicted
+++ resolved
@@ -269,30 +269,17 @@
 
   use super::*;
 
-<<<<<<< HEAD
-  const EXPECTED_URL: &str = "http://localhost/data/htsnexus_test_NA12878.cram";
-
-  #[test]
-  fn search_all_reads() {
-    with_local_storage(|storage| {
-      let search = CramSearch::new(&storage);
-=======
   #[tokio::test]
   async fn search_all_reads() {
     with_local_storage(|storage| async move {
       let search = CramSearch::new(storage.clone());
->>>>>>> 4b8e74b3
       let query = Query::new("htsnexus_test_NA12878");
       let response = search.search(query).await;
       println!("{:#?}", response);
 
       let expected_response = Ok(Response::new(
         Format::Cram,
-<<<<<<< HEAD
-        vec![Url::new(EXPECTED_URL)
-=======
-        vec![Url::new(expected_url(storage))
->>>>>>> 4b8e74b3
+        vec![Url::new(expected_url(storage))
           .with_headers(Headers::default().with_header("Range", "bytes=6087-1627756"))],
       ));
       assert_eq!(response, expected_response)
@@ -310,11 +297,7 @@
 
       let expected_response = Ok(Response::new(
         Format::Cram,
-<<<<<<< HEAD
-        vec![Url::new(EXPECTED_URL)
-=======
-        vec![Url::new(expected_url(storage))
->>>>>>> 4b8e74b3
+        vec![Url::new(expected_url(storage))
           .with_headers(Headers::default().with_header("Range", "bytes=1280106-1627756"))],
       ));
       assert_eq!(response, expected_response)
@@ -332,11 +315,7 @@
 
       let expected_response = Ok(Response::new(
         Format::Cram,
-<<<<<<< HEAD
-        vec![Url::new(EXPECTED_URL)
-=======
-        vec![Url::new(expected_url(storage))
->>>>>>> 4b8e74b3
+        vec![Url::new(expected_url(storage))
           .with_headers(Headers::default().with_header("Range", "bytes=604231-1280106"))],
       ));
       assert_eq!(response, expected_response)
@@ -357,11 +336,7 @@
 
       let expected_response = Ok(Response::new(
         Format::Cram,
-<<<<<<< HEAD
-        vec![Url::new(EXPECTED_URL)
-=======
-        vec![Url::new(expected_url(storage))
->>>>>>> 4b8e74b3
+        vec![Url::new(expected_url(storage))
           .with_headers(Headers::default().with_header("Range", "bytes=6087-465709"))],
       ));
       assert_eq!(response, expected_response)
@@ -382,11 +357,7 @@
 
       let expected_response = Ok(Response::new(
         Format::Cram,
-<<<<<<< HEAD
-        vec![Url::new(EXPECTED_URL)
-=======
-        vec![Url::new(expected_url(storage))
->>>>>>> 4b8e74b3
+        vec![Url::new(expected_url(storage))
           .with_headers(Headers::default().with_header("Range", "bytes=6087-604231"))],
       ));
       assert_eq!(response, expected_response)
@@ -404,11 +375,7 @@
 
       let expected_response = Ok(Response::new(
         Format::Cram,
-<<<<<<< HEAD
-        vec![Url::new(EXPECTED_URL)
-=======
-        vec![Url::new(expected_url(storage))
->>>>>>> 4b8e74b3
+        vec![Url::new(expected_url(storage))
           .with_headers(Headers::default().with_header("Range", "bytes=26-6087"))
           .with_class(Class::Header)],
       ));
@@ -427,9 +394,6 @@
       .parent()
       .unwrap()
       .join("data/cram");
-<<<<<<< HEAD
-    test(LocalStorage::new(base_path, "localhost/data").unwrap())
-=======
     test(Arc::new(
       LocalStorage::new(base_path, RegexResolver::new(".*", "$0").unwrap()).unwrap(),
     ))
@@ -444,6 +408,5 @@
         .join("htsnexus_test_NA12878.cram")
         .to_string_lossy()
     )
->>>>>>> 4b8e74b3
   }
 }