--- conflicted
+++ resolved
@@ -310,16 +310,11 @@
 
       let expected_response = Ok(Response::new(
         Format::Cram,
-<<<<<<< HEAD
-        vec![Url::new(expected_url()).await
-          .with_headers(Headers::default().with_header("Range", "bytes=6087-1627755"))],
-=======
         vec![
-          Url::new(expected_url())
+          Url::new(expected_url()).await
             .with_headers(Headers::default().with_header("Range", "bytes=0-1627755")),
-          Url::new(expected_cram_eof_data_url()).with_class(Body),
+          Url::new(expected_cram_eof_data_url()).await.with_class(Body),
         ],
->>>>>>> 75aed476
       ));
       assert_eq!(response, expected_response)
     })
@@ -336,18 +331,13 @@
 
       let expected_response = Ok(Response::new(
         Format::Cram,
-<<<<<<< HEAD
-        vec![Url::new(expected_url()).await
-          .with_headers(Headers::default().with_header("Range", "bytes=1280106-1627755"))],
-=======
         vec![
-          Url::new(expected_url())
+          Url::new(expected_url()).await
             .with_headers(Headers::default().with_header("Range", "bytes=0-6086")),
-          Url::new(expected_url())
+          Url::new(expected_url()).await
             .with_headers(Headers::default().with_header("Range", "bytes=1280106-1627755")),
-          Url::new(expected_cram_eof_data_url()).with_class(Body),
+          Url::new(expected_cram_eof_data_url()).await.with_class(Body),
         ],
->>>>>>> 75aed476
       ));
       assert_eq!(response, expected_response)
     })
@@ -364,18 +354,13 @@
 
       let expected_response = Ok(Response::new(
         Format::Cram,
-<<<<<<< HEAD
-        vec![Url::new(expected_url()).await
-          .with_headers(Headers::default().with_header("Range", "bytes=604231-1280105"))],
-=======
         vec![
-          Url::new(expected_url())
+          Url::new(expected_url()).await
             .with_headers(Headers::default().with_header("Range", "bytes=0-6086")),
-          Url::new(expected_url())
+          Url::new(expected_url()).await
             .with_headers(Headers::default().with_header("Range", "bytes=604231-1280105")),
-          Url::new(expected_cram_eof_data_url()).with_class(Body),
+          Url::new(expected_cram_eof_data_url()).await.with_class(Body),
         ],
->>>>>>> 75aed476
       ));
       assert_eq!(response, expected_response)
     })
@@ -395,16 +380,11 @@
 
       let expected_response = Ok(Response::new(
         Format::Cram,
-<<<<<<< HEAD
-        vec![Url::new(expected_url()).await
-          .with_headers(Headers::default().with_header("Range", "bytes=6087-465708"))],
-=======
         vec![
-          Url::new(expected_url())
+          Url::new(expected_url()).await
             .with_headers(Headers::default().with_header("Range", "bytes=0-465708")),
-          Url::new(expected_cram_eof_data_url()).with_class(Body),
+          Url::new(expected_cram_eof_data_url()).await.with_class(Body),
         ],
->>>>>>> 75aed476
       ));
       assert_eq!(response, expected_response)
     })
@@ -424,39 +404,29 @@
 
       let expected_response = Ok(Response::new(
         Format::Cram,
-<<<<<<< HEAD
+        vec![
+          Url::new(expected_url()).await
+            .with_headers(Headers::default().with_header("Range", "bytes=0-604230")),
+          Url::new(expected_cram_eof_data_url()).await.with_class(Body),
+        ],
+      ));
+      assert_eq!(response, expected_response)
+    })
+    .await;
+  }
+
+  #[tokio::test]
+  async fn search_header() {
+    with_local_storage(|storage| async move {
+      let search = CramSearch::new(storage.clone());
+      let query = Query::new("htsnexus_test_NA12878", Format::Cram).with_class(Class::Header);
+      let response = search.search(query).await;
+      println!("{:#?}", response);
+
+      let expected_response = Ok(Response::new(
+        Format::Cram,
         vec![Url::new(expected_url()).await
-          .with_headers(Headers::default().with_header("Range", "bytes=6087-604230"))],
-=======
-        vec![
-          Url::new(expected_url())
-            .with_headers(Headers::default().with_header("Range", "bytes=0-604230")),
-          Url::new(expected_cram_eof_data_url()).with_class(Body),
-        ],
->>>>>>> 75aed476
-      ));
-      assert_eq!(response, expected_response)
-    })
-    .await;
-  }
-
-  #[tokio::test]
-  async fn search_header() {
-    with_local_storage(|storage| async move {
-      let search = CramSearch::new(storage.clone());
-      let query = Query::new("htsnexus_test_NA12878", Format::Cram).with_class(Class::Header);
-      let response = search.search(query).await;
-      println!("{:#?}", response);
-
-      let expected_response = Ok(Response::new(
-        Format::Cram,
-<<<<<<< HEAD
-        vec![Url::new(expected_url()).await
-          .with_headers(Headers::default().with_header("Range", "bytes=26-6086"))
-=======
-        vec![Url::new(expected_url())
           .with_headers(Headers::default().with_header("Range", "bytes=0-6086"))
->>>>>>> 75aed476
           .with_class(Class::Header)],
       ));
       assert_eq!(response, expected_response)
