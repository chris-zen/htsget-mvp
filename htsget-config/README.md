# htsget-config

[![MIT licensed][mit-badge]][mit-url]
[![Build Status][actions-badge]][actions-url]

[mit-badge]: https://img.shields.io/badge/license-MIT-blue.svg
[mit-url]: https://github.com/umccr/htsget-rs/blob/main/LICENSE
[actions-badge]: https://github.com/umccr/htsget-rs/actions/workflows/action.yml/badge.svg
[actions-url]: https://github.com/umccr/htsget-rs/actions?query=workflow%3Atests+branch%3Amain

Configuration for [htsget-rs] and relevant crates.

[htsget-rs]: https://github.com/umccr/htsget-rs

## Overview

This crate is used to configure htsget-rs by using a config file or reading environment variables.

## Usage

### For running htsget-rs as an application

To configure htsget-rs, a TOML config file can be used. It also supports reading config from environment variables. 
Any config options set by environment variables override values in the config file. For some of
the more deeply nested config options, it may be more ergonomic to use a config file rather than environment variables.

The configuration consists of multiple parts, config for the ticket server, config for the data server, service-info config, and config for the resolvers.

#### Ticket server config
The ticket server responds to htsget requests by returning a set of URL tickets that the client must fetch and concatenate.
To configure the ticket server, set the following options:

| Option                                                                                        | Description                                                                                                                                                                                                | Type                                      | Default                     |
|-----------------------------------------------------------------------------------------------|------------------------------------------------------------------------------------------------------------------------------------------------------------------------------------------------------------|-------------------------------------------|-----------------------------|
| <span id="ticket_server_addr">`ticket_server_addr`</span>                                     | The address for the ticket server.                                                                                                                                                                         | Socket address                            | `'127.0.0.1:8080'`          | 
| <span id="ticket_server_tls">`ticket_server_tls`</span>                                       | Enable TLS for the ticket server. See [TLS](#tls) for more details.                                                                                                                                        | TOML table                                | Not enabled                 |
| <span id="ticket_server_cors_allow_credentials">`ticket_server_cors_allow_credentials`</span> | Controls the CORS Access-Control-Allow-Credentials for the ticket server.                                                                                                                                  | Boolean                                   | `false`                     |
| <span id="ticket_server_cors_allow_origins">`ticket_server_cors_allow_origins`</span>         | Set the CORS Access-Control-Allow-Origin returned by the ticket server, this can be set to `All` to send a wildcard, `Mirror` to echo back the request sent by the client, or a specific array of origins. | `'All'`, `'Mirror'` or a array of origins | `['http://localhost:8080']` |
| <span id="ticket_server_cors_allow_headers">`ticket_server_cors_allow_headers`</span>         | Set the CORS Access-Control-Allow-Headers returned by the ticket server, this can be set to `All` to allow all headers, or a specific array of headers.                                                    | `'All'`, or a array of headers            | `'All'`                     |
| <span id="ticket_server_cors_allow_methods">`ticket_server_cors_allow_methods`</span>         | Set the CORS Access-Control-Allow-Methods returned by the ticket server, this can be set to `All` to allow all methods, or a specific array of methods.                                                    | `'All'`, or a array of methods            | `'All'`                     |
| <span id="ticket_server_cors_max_age">`ticket_server_cors_max_age`</span>                     | Set the CORS Access-Control-Max-Age for the ticket server which controls how long a preflight request can be cached for.                                                                                   | Seconds                                   | `86400`                     |
| <span id="ticket_server_cors_expose_headers">`ticket_server_cors_expose_headers`</span>       | Set the CORS Access-Control-Expose-Headers returned by the ticket server, this can be set to `All` to expose all headers, or a specific array of headers.                                                  | `'All'`, or a array of headers            | `[]`                        |

TLS is supported by setting the `ticket_server_key` and `ticket_server_cert` options. An example of config for the ticket server:
```toml
ticket_server_addr = '127.0.0.1:8080'
ticket_server_cors_allow_credentials = false
ticket_server_cors_allow_origins = 'Mirror'
ticket_server_cors_allow_headers = ['Content-Type']
ticket_server_cors_allow_methods = ['GET', 'POST']
ticket_server_cors_max_age = 86400
ticket_server_cors_expose_headers = []
```

#### Local data server config
The local data server responds to tickets produced by the ticket server by serving local filesystem data. 
To configure the data server, set the following options:

| Option                                                                                    | Description                                                                                                                                                                                              | Type                                      | Default                     |
|-------------------------------------------------------------------------------------------|----------------------------------------------------------------------------------------------------------------------------------------------------------------------------------------------------------|-------------------------------------------|-----------------------------|
| <span id="data_server_addr">`data_server_addr`</span>                                     | The address for the data server.                                                                                                                                                                         | Socket address                            | `'127.0.0.1:8081'`          | 
| <span id="data_server_local_path">`data_server_local_path`</span>                         | The local path which the data server can access to serve files.                                                                                                                                          | Filesystem path                           | `'data'`                    |
| <span id="data_server_serve_at">`data_server_serve_at`</span>                             | The path which the data server will prefix to all response URLs for tickets.                                                                                                                             | URL path                                  | `'/data'`                   |
| <span id="data_server_tls">`data_server_tls`</span>                                       | Enable TLS for the data server. See [TLS](#tls) for more details.                                                                                                                                        | TOML table                                | Not enabled                 |
| <span id="data_server_cors_allow_credentials">`data_server_cors_allow_credentials`</span> | Controls the CORS Access-Control-Allow-Credentials for the data server.                                                                                                                                  | Boolean                                   | `false`                     |
| <span id="data_server_cors_allow_origins">`data_server_cors_allow_origins`</span>         | Set the CORS Access-Control-Allow-Origin returned by the data server, this can be set to `All` to send a wildcard, `Mirror` to echo back the request sent by the client, or a specific array of origins. | `'All'`, `'Mirror'` or a array of origins | `['http://localhost:8080']` |
| <span id="data_server_cors_allow_headers">`data_server_cors_allow_headers`</span>         | Set the CORS Access-Control-Allow-Headers returned by the data server, this can be set to `All` to allow all headers, or a specific array of headers.                                                    | `'All'`, or a array of headers            | `'All'`                     |
| <span id="data_server_cors_allow_methods">`data_server_cors_allow_methods`</span>         | Set the CORS Access-Control-Allow-Methods returned by the data server, this can be set to `All` to allow all methods, or a specific array of methods.                                                    | `'All'`, or a array of methods            | `'All'`                     |
| <span id="data_server_cors_max_age">`data_server_cors_max_age`</span>                     | Set the CORS Access-Control-Max-Age for the data server which controls how long a preflight request can be cached for.                                                                                   | Seconds                                   | `86400`                     |
| <span id="data_server_cors_expose_headers">`data_server_cors_expose_headers`</span>       | Set the CORS Access-Control-Expose-Headers returned by the data server, this can be set to `All` to expose all headers, or a specific array of headers.                                                  | `'All'`, or a array of headers            | `[]`                        |

TLS is supported by setting the `data_server_key` and `data_server_cert` options.  An example of config for the data server:
```toml
data_server_addr = '127.0.0.1:8081'
data_server_local_path = 'data'
data_server_serve_at = '/data'
data_server_key = 'key.pem'
data_server_cert = 'cert.pem'
data_server_cors_allow_credentials = false
data_server_cors_allow_origins = 'Mirror'
data_server_cors_allow_headers = ['Content-Type']
data_server_cors_allow_methods = ['GET', 'POST']
data_server_cors_max_age = 86400
data_server_cors_expose_headers = []
```

Sometimes it may be useful to disable the data server as all responses to the ticket server will be handled elsewhere, such as with an AWS S3 data server.

To disable the data server, set the following option:

<pre id="data_server" lang="toml">
data_server_enabled = false
</pre>

#### Service info config

The service info config controls what is returned when the [`service-info`][service-info] path is queried.<br>
To configure the service-info, set the following options:

| Option                                                  | Description                                 | Type      | Default  |
|---------------------------------------------------------|---------------------------------------------|-----------|----------|
| <span id="id">`id`</span>                               | Service ID.                                 | String    | Not set  | 
| <span id="name">`name`</span>                           | Service name.                               | String    | Not set  |
| <span id="version">`version`</span>                     | Service version.                            | String    | Not set  |
| <span id="organization_name">`organization_name`</span> | Organization name.                          | String    | Not set  |
| <span id="organization_url">`organization_url`</span>   | Organization URL.                           | String    | Not set  |
| <span id="contact_url">`contact_url`</span>             | Service contact URL                         | String    | Not set  |
| <span id="documentation_url">`documentation_url`</span> | Service documentation URL.                  | String    | Not set  |
| <span id="created_at">`created_at`</span>               | When the service was created.               | String    | Not set  |
| <span id="updated_at">`updated_at`</span>               | When the service was last updated.          | String    | Not set  |
| <span id="environment">`environment`</span>             | The environment the service is running in.  | String    | Not set  |

An example of config for the service info:
```toml
id = 'id'
name = 'name'
version = '0.1'
organization_name = 'name'
organization_url = 'https://example.com/'
contact_url = 'mailto:nobody@example.com'
documentation_url = 'https://example.com/'
created_at = '2022-01-01T12:00:00Z'
updated_at = '2022-01-01T12:00:00Z'
environment = 'dev'
```

#### Resolvers

The resolvers component of htsget-rs is used to map query IDs to the location of the resource. Each query that htsget-rs receives is
'resolved' to a location, which a data server can respond with. A query ID is matched with a regex, and is then mapped with a substitution string that
has access to the regex capture groups. Resolvers are configured in an array, where the first matching resolver is resolver used to map the ID.

To create a resolver, add a `[[resolvers]]` array of tables, and set the following options:

| Option                | Description                                                                                                             | Type                                  | Default |
|-----------------------|-------------------------------------------------------------------------------------------------------------------------|---------------------------------------|---------|
| `regex`               | A regular expression which can match a query ID.                                                                        | Regex                                 | '.*'    | 
| `substitution_string` | The replacement expression used to map the matched query ID. This has access to the match groups in the `regex` option. | String with access to capture groups  | '$0'    |

For example, below is a `regex` option which matches a `/` between two groups, and inserts an additional `data`
inbetween the groups with the `substitution_string`.

```toml
[[resolvers]]
regex = '(?P<group1>.*?)/(?P<group2>.*)'
substitution_string = '$group1/data/$group2'
```

For more information about regex options see the [regex crate](https://docs.rs/regex/).

Each resolver also maps to a certain storage backend. This storage backend can be used to set query IDs which are served from local storage, from S3-style bucket storage, or from HTTP URLs.
To set the storage backend for a resolver, add a `[resolvers.storage]` table. Some storage backends require feature flags to be set when compiling htsget-rs.

To use `LocalStorage`, set `storage = 'Local'`. This will derive the values for the fields below from the `data_server` config:

| Option              | Description                                                                                                                         | When `storage = 'Local'`                                                                                                         | Type                         | Default            |
|---------------------|-------------------------------------------------------------------------------------------------------------------------------------|----------------------------------------------------------------------------------------------------------------------------------|------------------------------|--------------------|
| `scheme`            | The scheme present on URL tickets.                                                                                                  | Derived from `data_server_key` and `data_server_cert`. If no key and cert are present, then uses `Http`, otherwise uses `Https`. | Either `'Http'` or `'Https'` | `'Http'`           |
| `authority`         | The authority present on URL tickets. This should likely match the `data_server_addr`.                                              | Same as `data_server_addr`.                                                                                                      | URL authority                | `'127.0.0.1:8081'` |
| `local_path`        | The local filesystem path which the data server uses to respond to tickets.  This should likely match the `data_server_local_path`. | Same as `data_server_local_path`.                                                                                                | Filesystem path              | `'data'`           |
| `path_prefix`       | The path prefix which the URL tickets will have. This should likely match the `data_server_serve_at` path.                          | Same as `data_server_serve_at`.                                                                                                  | URL path                     | `'/data'`          |

To use `S3Storage`, build htsget-rs with the `s3-storage` feature enabled, and set `storage = 'S3'`. This will derive the value for `bucket` from the `regex` component of the `resolvers`:

| Option       | Description                                                                                                                                                                   | When `storage = 'S3'`                                                                                            | Type    | Default                                |
|--------------|-------------------------------------------------------------------------------------------------------------------------------------------------------------------------------|------------------------------------------------------------------------------------------------------------------|---------|----------------------------------------|
| `bucket`     | The AWS S3 bucket where resources can be retrieved from.                                                                                                                      | Derived from the `resolvers` `regex` property. This uses the first capture group in the `regex` as the `bucket`. | String  | `''`                                   |
| `endpoint`   | A custom endpoint to override the default S3 service address. This is useful for using S3 locally or with storage backends such as MinIO. See [MinIO](#minio).                | Not set, uses regular AWS S3 services.                                                                           | String  | Not set, uses regular AWS S3 services. |
| `path_style` | The S3 path style to request from the storage backend. If `true`, "path style" is used, e.g. `host.com/bucket/object.bam`, otherwise `bucket.host.com/object` style is used.  | `fasle`                                                                                                          | Boolean | `false`                                |

`UrlStorage` is another storage backend which can be used to serve data from a remote HTTP URL. When using this storage backend, htsget-rs will fetch data from a `url` which is set in the config. It will also forward any headers received with the initial query, which is useful for authentication. 
To use `UrlStorage`, build htsget-rs with the `url-storage` feature enabled, and set the following options under `[resolvers.storage]`:

| Option                      | Description                                                                                                                                                      | Type                     | Default                                                                                                         |
|-----------------------------|------------------------------------------------------------------------------------------------------------------------------------------------------------------|--------------------------|-----------------------------------------------------------------------------------------------------------------|
| <span id="url">`url`</span> | The URL to fetch data from.                                                                                                                                      | HTTP URL                 | `"https://127.0.0.1:8081/"`                                                                                     |
| `response_scheme`           | The scheme used for the tickets returned by the ticket server.                                                                                                   | Either `Http` or `Https` | `Https`                                                                                                         |
| `forward_headers`           | When constructing the URL tickets, copy HTTP headers received in the initial query. Note, the headers received with the query are always forwarded to the `url`. | Boolean                  | `true`                                                                                                          |
| `tls`                       | Additionally enables client authentication, or sets non-native root certificates for TLS. See [TLS](#tls) for more details.                                      | TOML table               | TLS is always allowed, however the default performs no client authentication and uses native root certificates. |

When using `UrlStorage`, the following requests will be made to the `url`.
* `GET` request to fetch only the headers of the data file (e.g. `GET /data.bam`, with `Range: bytes=0-<end_of_bam_header>`).
* `GET` request to fetch the entire index file (e.g. `GET /data.bam.bai`).
* `HEAD` request on the data file to get its length (e.g. `HEAD /data.bam`).

All headers received in the initial query will be included when making these requests.

For example, a `resolvers` value of:
```toml
[[resolvers]]
regex = '^(example_bucket)/(?P<key>.*)$'
substitution_string = '$key'
storage = 'S3'
```
Will use "example_bucket" as the S3 bucket if that resolver matches, because this is the first capture group in the `regex`.
Note, to use this feature, at least one capture group must be defined in the `regex`.

Note, all the values for `S3Storage` or `LocalStorage` can be also be set manually by adding a
`[resolvers.storage]` table. For example, to manually set the config for `LocalStorage`:

```toml
[[resolvers]]
regex = '.*'
substitution_string = '$0'

[resolvers.storage]
scheme = 'Http'
authority = '127.0.0.1:8081'
local_path = 'data'
path_prefix = '/data'
```

or, to manually set the config for `S3Storage`:

```toml
[[resolvers]]
regex = '.*'
substitution_string = '$0'

[resolvers.storage]
bucket = 'bucket'
```

`UrlStorage` can only be specified manually.

There are additional examples of config files located under [`examples/config-files`][examples-config-files].

#### Note
By default, when htsget-rs is compiled with the `s3-storage` feature flag, `storage = 'S3'` is used when no `storage` options
are specified. Otherwise, `storage = 'Local'` is used when no storage options are specified. Compilation includes the `s3-storage` 
feature flag by default, so in order to have `storage = 'Local'` as the default, `--no-default-features` can be passed to `cargo`.

#### Allow guard
Additionally, the resolver component has a feature, which allows resolving IDs based on the other fields present in a query.
This is useful as allows the resolver to match an ID, if a particular set of query parameters are also present. For example, 
a resolver can be set to only resolve IDs if the format is also BAM.

This component can be configured by setting the `[resolver.allow_guard]` table. The following options are available to restrict which queries are resolved by a resolver:

| Option                  | Description                                                                             | Type                                                                  | Default                             |
|-------------------------|-----------------------------------------------------------------------------------------|-----------------------------------------------------------------------|-------------------------------------|
| `allow_reference_names` | Resolve the query ID if the query also contains the reference names set by this option. | Array of reference names or `'All'`                                   | `'All'`                             | 
| `allow_fields`          | Resolve the query ID if the query also contains the fields set by this option.          | Array of fields or `'All'`                                            | `'All'`                             |
| `allow_tags`            | Resolve the query ID if the query also contains the tags set by this option.            | Array of tags or `'All'`                                              | `'All'`                             |
| `allow_formats`         | Resolve the query ID if the query is one of the formats specified by this option.       | An array of formats containing `'BAM'`, `'CRAM'`, `'VCF'`, or `'BCF'` | `['BAM', 'CRAM', 'VCF', 'BCF']`     |
| `allow_classes`         | Resolve the query ID if the query is one of the classes specified by this option.       | An array of classes containing eithr `'body'` or `'header'`           | `['body', 'header']`                |
| `allow_interval_start`  | Resolve the query ID if the query reference start position is at least this option.     | Unsigned 32-bit integer start position, 0-based, inclusive            | Not set, allows all start positions |
| `allow_interval_end`    | Resolve the query ID if the query reference end position is at most this option.        | Unsigned 32-bit integer end position, 0-based exclusive.              | Not set, allows all end positions   |

An example of a fully configured resolver:

```toml
[[resolvers]]
regex = '.*'
substitution_string = '$0'

[resolvers.storage]
bucket = 'bucket'

[resolvers.allow_guard]
allow_reference_names = ['chr1']
allow_fields = ['QNAME']
allow_tags = ['RG']
allow_formats = ['BAM']
allow_classes = ['body']
allow_interval_start = 100
allow_interval_end = 1000
```

In this example, the resolver will only match the query ID if the query is for `chr1` with positions between `100` and `1000`.

<<<<<<< HEAD
#### Object type
There is additional configuration that changes the way a resolve treat an object.

This component can be configured by setting the `[resolver.object_type]` table:

| Option        | Description                                                                                                                   | Type    | Default |
|---------------|-------------------------------------------------------------------------------------------------------------------------------|---------|---------|
| `is_crypt4gh` | Does this resolve match objects that are Crypt4GH encrypted. This option must be set to true for Crypt4GH objects to be used. | Boolean | `false` | 

For example to enable Crypt4GH for a resolver, build htsget-rs with the `crypt4gh` feature enabled, and set the following options under `[resolvers.object_type]`:

```toml
[[resolvers]]
regex = ".*"
substitution_string = "$0"

[resolvers.object_type]
is_crypt4gh = true
```

=======
#### TLS

TLS can be configured for the ticket server, data server, or the url storage client. These options read private keys and
certificates from PEM-formatted files. Certificates must be in X.509 format and private keys can be RSA, PKCS8, or SEC1 (EC) encoded. 
The following options are available:

| Option                 | Description                                                                                                                               | Type              | Default |
|------------------------|-------------------------------------------------------------------------------------------------------------------------------------------|-------------------|---------|
| `key`                  | The path to the PEM formatted X.509 certificate. Specifies TLS for servers or client authentication for clients.                          | Filesystem path   | Not Set | 
| `cert`                 | The path to the PEM formatted RSA, PKCS8, or SEC1 encoded EC private key. Specifies TLS for servers or client authentication for clients. | Filesystem path   | Not Set |
| `root_store`           | The path to the PEM formatted root certificate store. Only used to specify non-native root certificates for client TLS.                   | Filesystem path   | Not Set |

When used by the ticket and data servers, `key` and `cert` enable TLS, and when used with the url storage client, they enable client authentication.
The root store is only used by the url storage client. Note, the url storage client always allows TLS, however the default configuration performs no client authentication
and uses the native root certificate store.

For example, TLS for the ticket server can be enabled by specifying the key and cert options:
```toml
ticket_server_tls.cert = "cert.pem"
ticket_server_tls.key = "key.pem"
```

Further TLS examples are available under [`examples/config-files`][examples-config-files].

[examples-config-files]: examples/config-files

>>>>>>> bebe875c
#### Config file location

The htsget-rs binaries ([htsget-actix] and [htsget-lambda]) support some command line options. The config file location can
be specified by setting the `--config` option:

```shell
cargo run -p htsget-actix -- --config "config.toml"
```

The config can also be read from an environment variable:

```shell
export HTSGET_CONFIG="config.toml"
```
If no config file is specified, the default configuration is used. Further, the default configuration file can be printed to stdout by passing
the `--print-default-config` flag:

```shell
cargo run -p htsget-actix -- --print-default-config
```

Use the `--help` flag to see more details on command line options.

[htsget-actix]: ../htsget-actix
[htsget-lambda]: ../htsget-lambda

#### Log formatting

The [Tracing][tracing] crate is used extensively by htsget-rs is for logging functionality. The `RUST_LOG` variable is
read to configure the level that trace logs are emitted.

For example, the following indicates trace level for all htsget crates, and info level for all other crates:

```sh
export RUST_LOG='info,htsget_lambda=trace,htsget_lambda=trace,htsget_config=trace,htsget_http=trace,htsget_search=trace,htsget_test=trace'
```

See [here][rust-log] for more information on setting this variable.

The style of formatting can be configured by setting the following option:

| Option                                                  | Description                          | Type                                                   | Default  |
|---------------------------------------------------------|--------------------------------------|--------------------------------------------------------|----------|
| <span id="formatting_style">`formatting_style`</span>   | The style of log formatting to use.  | One of `'Full'`, `'Compact'`, `'Pretty'`, or `'Json'`  | `'Full'` |

See [here][formatting-style] for more information on how these values look.

[tracing]: https://github.com/tokio-rs/tracing
[rust-log]: https://rust-lang-nursery.github.io/rust-cookbook/development_tools/debugging/config_log.html
[formatting-style]: https://docs.rs/tracing-subscriber/latest/tracing_subscriber/fmt/index.html#formatters

#### Configuring htsget-rs with environment variables

All the htsget-rs config options can be set by environment variables, which is convenient for runtimes such as AWS Lambda.
The ticket server, data server and service info options are flattened and can be set directly using 
environment variable. It is not recommended to set the resolvers using environment variables, however it can be done by setting a single environment variable which 
contains a list of structures, where a key name and value pair is used to set the nested options.

Environment variables will override options set in the config file. Note, arrays are delimited with `[` and `]` in environment variables, and items are separated by commas.

The following environment variables - corresponding to the TOML config - are available:

| Variable                                      | Description                                                                         |
|-----------------------------------------------|-------------------------------------------------------------------------------------|
| `HTSGET_TICKET_SERVER_ADDR`                   | See [`ticket_server_addr`](#ticket_server_addr)                                     | 
| `HTSGET_TICKET_SERVER_TLS_KEY`                | See [`TLS`](#tls)                                                                   |
| `HTSGET_TICKET_SERVER_TLS_CERT`               | See [`TLS`](#tls)                                                                   |
| `HTSGET_TICKET_SERVER_CORS_ALLOW_CREDENTIALS` | See [`ticket_server_cors_allow_credentials`](#ticket_server_cors_allow_credentials) |
| `HTSGET_TICKET_SERVER_CORS_ALLOW_ORIGINS`     | See [`ticket_server_cors_allow_origins`](#ticket_server_cors_allow_origins)         |
| `HTSGET_TICKET_SERVER_CORS_ALLOW_HEADERS`     | See [`ticket_server_cors_allow_headers`](#ticket_server_cors_allow_headers)         |
| `HTSGET_TICKET_SERVER_CORS_ALLOW_METHODS`     | See [`ticket_server_cors_allow_methods`](#ticket_server_cors_allow_methods)         |
| `HTSGET_TICKET_SERVER_CORS_MAX_AGE`           | See [`ticket_server_cors_max_age`](#ticket_server_cors_max_age)                     |
| `HTSGET_TICKET_SERVER_CORS_EXPOSE_HEADERS`    | See [`ticket_server_cors_expose_headers`](#ticket_server_cors_expose_headers)       |
| `HTSGET_DATA_SERVER_ADDR`                     | See [`data_server_addr`](#data_server_addr)                                         |
| `HTSGET_DATA_SERVER_LOCAL_PATH`               | See [`data_server_local_path`](#data_server_local_path)                             |
| `HTSGET_DATA_SERVER_SERVE_AT`                 | See [`data_server_serve_at`](#data_server_serve_at)                                 |
| `HTSGET_DATA_SERVER_TLS_KEY`                  | See [`TLS`](#tls)                                                                   |
| `HTSGET_DATA_SERVER_TLS_CERT`                 | See [`TLS`](#tls)                                                                   |
| `HTSGET_DATA_SERVER_CORS_ALLOW_CREDENTIALS`   | See [`data_server_cors_allow_credentials`](#data_server_cors_allow_credentials)     |
| `HTSGET_DATA_SERVER_CORS_ALLOW_ORIGINS`       | See [`data_server_cors_allow_origins`](#data_server_cors_allow_origins)             |
| `HTSGET_DATA_SERVER_CORS_ALLOW_HEADERS`       | See [`data_server_cors_allow_headers`](#data_server_cors_allow_headers)             |
| `HTSGET_DATA_SERVER_CORS_ALLOW_METHODS`       | See [`data_server_cors_allow_methods`](#data_server_cors_allow_methods)             |
| `HTSGET_DATA_SERVER_CORS_MAX_AGE`             | See [`data_server_cors_max_age`](#data_server_cors_max_age)                         |
| `HTSGET_DATA_SERVER_CORS_EXPOSE_HEADERS`      | See [`data_server_cors_expose_headers`](#data_server_cors_expose_headers)           |
| `HTSGET_ID`                                   | See [`id`](#id)                                                                     |
| `HTSGET_NAME`                                 | See [`name`](#name)                                                                 |
| `HTSGET_VERSION`                              | See [`version`](#version)                                                           |
| `HTSGET_ORGANIZATION_NAME`                    | See [`organization_name`](#organization_name)                                       |
| `HTSGET_ORGANIZATION_URL`                     | See [`organization_url`](#organization_url)                                         |
| `HTSGET_CONTACT_URL`                          | See [`contact_url`](#contact_url)                                                   |
| `HTSGET_DOCUMENTATION_URL`                    | See [`documentation_url`](#documentation_url)                                       |
| `HTSGET_CREATED_AT`                           | See [`created_at`](#created_at)                                                     |
| `HTSGET_UPDATED_AT`                           | See [`updated_at`](#updated_at)                                                     |
| `HTSGET_ENVIRONMENT`                          | See [`environment`](#environment)                                                   |
| `HTSGET_RESOLVERS`                            | See [`resolvers`](#resolvers)                                                       |
| `HTSGET_FORMATTING_STYLE`                     | See [`formatting_style`](#formatting_style)                                         |

In order to use `HTSGET_RESOLVERS`, the entire resolver config array must be set. The nested array of resolvers structure can be set using name key and value pairs, for example:

```shell
export HTSGET_RESOLVERS="[{
    regex=regex,
    substitution_string=substitution_string,
    storage={
        bucket=bucket
    },
    allow_guard={
        allow_reference_names=[chr1],
        allow_fields=[QNAME],
        allow_tags=[RG],
        allow_formats=[BAM],
        allow_classes=[body],
        allow_interval_start=100,
        allow_interval_end=1000
    }  
}]"
```

Similar to the [data_server](#data_server) option, the data server can be disabled by setting the equivalent environment variable:

```shell
export HTSGET_DATA_SERVER_ENABLED=false
```
[service-info]: https://samtools.github.io/hts-specs/htsget.html#ga4gh-service-info

### MinIO

Operating a local object storage like [MinIO][minio] can be easily achieved by leveraging the `endpoint` directive as shown below:

```toml
[[resolvers]]
regex = ".*"
substitution_string = "$0"

[resolvers.storage]
bucket = 'bucket'
endpoint = "http://127.0.0.1:9000"
```

This will have htsget-rs behaving like the native AWS CLI, i.e:

```
mkdir /tmp/test
minio server /tmp/test
export AWS_ACCESS_KEY_ID=minioadmin
export AWS_SECRET_ACCESS_KEY=minioadmin
aws s3 mb --endpoint-url=http://localhost:9000 s3://bucket/
aws s3 cp --recursive --endpoint-url=http://localhost:9000 htsget-rs/data/bam s3://bucket/
cargo run -p htsget-actix -- --config ~/.htsget-rs/config.toml

# On another session/terminal
curl http://localhost:8080/reads/htsnexus_test_NA12878
```

Please don't run the example above as-is in production systems ;)

### As a library

This crate reads config files and environment variables using [figment], and accepts command-line arguments using clap. The main function for this is `from_config`,
which is used to obtain the `Config` struct. The crate also contains the `regex_resolver` abstraction, which is used for matching a query ID with
regex, and changing it by using a substitution string.

[figment]: https://github.com/SergioBenitez/Figment

#### Feature flags

This crate has the following features:
* `s3-storage`: used to enable `S3Storage` functionality.
* `url-storage`: used to enable `UrlStorage` functionality.
* `crypt4gh`: used to enable Crypt4GH functionality.

## License

This project is licensed under the [MIT license][license].

[license]: LICENSE
[minio]: https://min.io/<|MERGE_RESOLUTION|>--- conflicted
+++ resolved
@@ -269,28 +269,6 @@
 
 In this example, the resolver will only match the query ID if the query is for `chr1` with positions between `100` and `1000`.
 
-<<<<<<< HEAD
-#### Object type
-There is additional configuration that changes the way a resolve treat an object.
-
-This component can be configured by setting the `[resolver.object_type]` table:
-
-| Option        | Description                                                                                                                   | Type    | Default |
-|---------------|-------------------------------------------------------------------------------------------------------------------------------|---------|---------|
-| `is_crypt4gh` | Does this resolve match objects that are Crypt4GH encrypted. This option must be set to true for Crypt4GH objects to be used. | Boolean | `false` | 
-
-For example to enable Crypt4GH for a resolver, build htsget-rs with the `crypt4gh` feature enabled, and set the following options under `[resolvers.object_type]`:
-
-```toml
-[[resolvers]]
-regex = ".*"
-substitution_string = "$0"
-
-[resolvers.object_type]
-is_crypt4gh = true
-```
-
-=======
 #### TLS
 
 TLS can be configured for the ticket server, data server, or the url storage client. These options read private keys and
@@ -317,7 +295,26 @@
 
 [examples-config-files]: examples/config-files
 
->>>>>>> bebe875c
+#### Object type
+There is additional configuration that changes the way a resolve treat an object.
+
+This component can be configured by setting the `[resolver.object_type]` table:
+
+| Option        | Description                                                                                                                   | Type    | Default |
+|---------------|-------------------------------------------------------------------------------------------------------------------------------|---------|---------|
+| `is_crypt4gh` | Does this resolve match objects that are Crypt4GH encrypted. This option must be set to true for Crypt4GH objects to be used. | Boolean | `false` | 
+
+For example to enable Crypt4GH for a resolver, build htsget-rs with the `crypt4gh` feature enabled, and set the following options under `[resolvers.object_type]`:
+
+```toml
+[[resolvers]]
+regex = ".*"
+substitution_string = "$0"
+
+[resolvers.object_type]
+is_crypt4gh = true
+```
+
 #### Config file location
 
 The htsget-rs binaries ([htsget-actix] and [htsget-lambda]) support some command line options. The config file location can
