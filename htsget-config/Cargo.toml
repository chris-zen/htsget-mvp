[package]
name = "htsget-config"
version = "0.7.1"
rust-version = "1.70"
authors = ["Daniel del Castillo de la Rosa <delcastillodelarosadaniel@gmail.com>", "Marko Malenic <mmalenic1@gmail.com>"]
edition = "2021"
description = "Used to configure htsget-rs by using a config file or reading environment variables."
license = "MIT"
documentation = "https://github.com/umccr/htsget-rs/blob/main/htsget-config/README.md"
homepage = "https://github.com/umccr/htsget-rs/blob/main/htsget-config/README.md"
repository = "https://github.com/umccr/htsget-rs"

[features]
s3-storage = []
url-storage = ["hyper"]
crypt4gh = ["dep:async-crypt4gh", "dep:crypt4gh"]
default = []

[dependencies]
thiserror = "1.0"
async-trait = "0.1"
<<<<<<< HEAD
noodles = { version = "0.48", features = ["core"] }
=======
noodles = { version = "0.50", features = ["core"] }
>>>>>>> 1c53909e
serde = { version = "1.0", features = ["derive"] }
serde_with = "3.2"
serde_regex = "1.1"
regex = "1.8"
figment = { version = "0.10", features = ["env", "toml"] }
clap = { version = "4.3", features = ["derive", "env", "cargo"] }
tracing = "0.1"
tracing-subscriber = { version = "0.3", features = ["registry", "env-filter", "ansi", "json"] }
toml = "0.7"
http = "0.2"
http-serde = "1.1"
rustls-pemfile = "1.0"
rustls = "0.21"
rustls-native-certs = "0.6"
hyper-rustls = { version = "0.24", features = ["rustls-native-certs", "http2", "http1"] }

hyper = { version = "0.14", features = ["http1", "http2", "client"], optional = true }

async-crypt4gh = { version = "0.1.0", path = "../async-crypt4gh", default-features = false, optional = true }
crypt4gh = { version = "0.4", optional = true }

[dev-dependencies]
serde_json = "1.0"
figment = { version = "0.10", features = ["test"] }
tokio = { version = "1.29", features = ["macros", "rt-multi-thread"] }
tempfile = "3.7"
rcgen = "0.11"<|MERGE_RESOLUTION|>--- conflicted
+++ resolved
@@ -19,11 +19,7 @@
 [dependencies]
 thiserror = "1.0"
 async-trait = "0.1"
-<<<<<<< HEAD
-noodles = { version = "0.48", features = ["core"] }
-=======
 noodles = { version = "0.50", features = ["core"] }
->>>>>>> 1c53909e
 serde = { version = "1.0", features = ["derive"] }
 serde_with = "3.2"
 serde_regex = "1.1"
