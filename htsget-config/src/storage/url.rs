--- conflicted
+++ resolved
@@ -24,17 +24,12 @@
 #[derive(Serialize, Deserialize, Debug, Clone)]
 #[serde(default)]
 pub struct UrlStorage {
-<<<<<<< HEAD
   endpoint_head: ValidatedUrl,
   endpoint_index: ValidatedUrl,
   endpoint_file: ValidatedUrl,
   #[cfg(feature = "crypt4gh")]
   endpoint_crypt4gh_header: Option<ValidatedUrl>,
-  response_scheme: Scheme,
-=======
-  url: ValidatedUrl,
   response_url: ValidatedUrl,
->>>>>>> 720a943c
   forward_headers: bool,
   #[serde(skip_serializing)]
   tls: TlsClientConfig,
@@ -43,17 +38,12 @@
 #[derive(Deserialize, Debug, Clone)]
 #[serde(from = "UrlStorage")]
 pub struct UrlStorageClient {
-<<<<<<< HEAD
   endpoint_head: ValidatedUrl,
   endpoint_index: ValidatedUrl,
   endpoint_file: ValidatedUrl,
   #[cfg(feature = "crypt4gh")]
   endpoint_crypt4gh_header: Option<ValidatedUrl>,
-  response_scheme: Scheme,
-=======
-  url: ValidatedUrl,
   response_url: ValidatedUrl,
->>>>>>> 720a943c
   forward_headers: bool,
   client: Client<HttpsConnector<HttpConnector>>,
 }
@@ -70,15 +60,10 @@
     );
 
     Self::new(
-<<<<<<< HEAD
       storage.endpoint_head,
       storage.endpoint_index,
       storage.endpoint_file,
-      storage.response_scheme,
-=======
-      storage.url,
       storage.response_url,
->>>>>>> 720a943c
       storage.forward_headers,
       client,
       #[cfg(feature = "crypt4gh")]
@@ -90,31 +75,21 @@
 impl UrlStorageClient {
   /// Create a new url storage client.
   pub fn new(
-<<<<<<< HEAD
     endpoint_head: ValidatedUrl,
     endpoint_index: ValidatedUrl,
     endpoint_header: ValidatedUrl,
-    response_scheme: Scheme,
-=======
-    url: ValidatedUrl,
     response_url: ValidatedUrl,
->>>>>>> 720a943c
     forward_headers: bool,
     client: Client<HttpsConnector<HttpConnector>>,
     #[cfg(feature = "crypt4gh")] endpoint_crypt4gh_header: Option<ValidatedUrl>,
   ) -> Self {
     Self {
-<<<<<<< HEAD
       endpoint_head,
       endpoint_index,
       endpoint_file: endpoint_header,
       #[cfg(feature = "crypt4gh")]
       endpoint_crypt4gh_header,
-      response_scheme,
-=======
-      url,
       response_url,
->>>>>>> 720a943c
       forward_headers,
       client,
     }
@@ -192,21 +167,15 @@
 impl UrlStorage {
   /// Create a new url storage.
   pub fn new(
-<<<<<<< HEAD
     endpoint_head: InnerUrl,
     endpoint_header: InnerUrl,
     endpoint_index: InnerUrl,
-    response_scheme: Scheme,
-=======
-    url: InnerUrl,
     response_url: InnerUrl,
->>>>>>> 720a943c
     forward_headers: bool,
     tls: TlsClientConfig,
     #[cfg(feature = "crypt4gh")] endpoint_crypt4gh_header: Option<InnerUrl>,
   ) -> Self {
     Self {
-<<<<<<< HEAD
       endpoint_head: ValidatedUrl(Url {
         inner: endpoint_head,
       }),
@@ -216,25 +185,15 @@
       endpoint_file: ValidatedUrl(Url {
         inner: endpoint_header,
       }),
-      response_scheme,
-=======
-      url: ValidatedUrl(Url { inner: url }),
       response_url: ValidatedUrl(Url {
         inner: response_url,
       }),
->>>>>>> 720a943c
       forward_headers,
       tls,
       #[cfg(feature = "crypt4gh")]
       endpoint_crypt4gh_header: endpoint_crypt4gh_header
         .map(|url| ValidatedUrl(Url { inner: url })),
     }
-  }
-
-<<<<<<< HEAD
-  /// Get the response scheme used for data blocks.
-  pub fn response_scheme(&self) -> Scheme {
-    self.response_scheme
   }
 
   /// Get the endpoint file called when resolving the query.
@@ -259,11 +218,6 @@
       .endpoint_crypt4gh_header
       .as_ref()
       .map(|header| &header.0.inner)
-=======
-  /// Get the url called when resolving the query.
-  pub fn url(&self) -> &InnerUrl {
-    &self.url.0.inner
->>>>>>> 720a943c
   }
 
   /// Get the response url which is returned to the client.
@@ -286,15 +240,10 @@
 impl Default for UrlStorage {
   fn default() -> Self {
     Self {
-<<<<<<< HEAD
       endpoint_file: default_url(),
       endpoint_index: default_url(),
       endpoint_head: default_url(),
-      response_scheme: Scheme::Https,
-=======
-      url: default_url(),
       response_url: default_url(),
->>>>>>> 720a943c
       forward_headers: true,
       tls: TlsClientConfig::default(),
       #[cfg(feature = "crypt4gh")]
@@ -323,15 +272,10 @@
         regex = "regex"
 
         [resolvers.storage]
-<<<<<<< HEAD
         endpoint_head = "https://example.com/"
         endpoint_file = "https://example.com/"
         endpoint_index = "https://example.com/"
-        response_scheme = "Http"
-=======
-        url = "https://example.com/"
         response_url = "https://example.com/"
->>>>>>> 720a943c
         forward_headers = false
         tls.key = "{}"
         tls.cert = "{}"
@@ -345,12 +289,7 @@
           println!("{:?}", config.resolvers().first().unwrap().storage());
           assert!(matches!(
               config.resolvers().first().unwrap().storage(),
-<<<<<<< HEAD
               Storage::Url { url_storage } if *url_storage.endpoint_file() == "https://example.com/"
-                && url_storage.response_scheme() == Scheme::Http
-=======
-              Storage::Url { url_storage } if *url_storage.url() == "https://example.com/"
->>>>>>> 720a943c
                 && !url_storage.forward_headers()
           ));
         },
